;
; psi-dynamics.scm
;
; OpenPsi dynamics control for Hanson robot
; XXX FIXME. Does not actually use OpenPsi, yet.

(use-modules (opencog) (opencog exec) (opencog openpsi) (opencog python))

; needed for nlp parsing
(use-modules (opencog nlp) (opencog nlp chatbot) (opencog nlp chatbot-psi))

(add-to-load-path "/usr/local/share/opencog/scm/opencog/eva-model")
(add-to-load-path ".")

(load "express.scm") ; For random pos and neg expressions
<<<<<<< HEAD
(load-from-path "faces.scm")
(load-from-path "self-model.scm") ; For soma-state def
(load-from-path "orchestrate.scm") ; For DefinedPredicate "Show expression"
=======
(load "faces.scm")
(load "self-model.scm") ; For soma-state def
(load "orchestrate.scm") ; For DefinedPredicate "Show facial expression"
>>>>>>> c05fafb8

; Param setting
(define valence-activation-level .5)

(define psi-verbose #t)
(define no-blender #f)

(if no-blender
	(python-eval "execfile('/usr/local/share/opencog/python/atomic-dbg.py')"))


(define prev-value-node (Concept "previous value"))
(define current-sentence-node (Concept "current sentence"))

; Temporary call needed to load dynamics code while it's in dev phase
(load-openpsi-in-development)

; Function called by OpenPsi when it believes expression command updates should
; occur based on event detection and subsequent OpenPsi variable updating
(define (psi-expression-callback)
	(define arousal (psi-get-arousal))
	(define pos-valence (psi-get-pos-valence))
	(define neg-valence (psi-get-neg-valence))
	;(if psi-verbose (display "psi-dynamics expression callback called\n"))

	; For now we are doing something simple - do a random positive or negative
	; expression based on valence and arousal.
	; Later arousal will be used to modulate intensity of the expression
	; Todo: How to handle when both pos and neg valence are high ? Expressing
	; both for now, which may or may not be a good thing, but probably
	; interesting nonetheless.
	(if (>= pos-valence valence-activation-level)
		(begin
			;( (do-catch do-random-positive-expression))
			(if psi-verbose
				(display "psi-dynamics: doing positive expression\n"))
			(if (not no-blender)
				(be-happy pos-valence)
				;(do-random-positive-expression)
			)
		)
	)
	(if (>= neg-valence valence-activation-level)
		(begin
			;( (do-catch do-random-negative-expression))
			(if psi-verbose
				(display "psi-dynamics: doing negative expression\n"))
			(if (not no-blender)
				(be-sad neg-valence)
				;(do-random-negative-expression)
			)
		)
	)

	; Update psi-emotion-states
	; Keeping it simple for now
	; For happy perhaps pos-valence * arousal or weighted average?
	; Todo: Map out other emotions
	(psi-set-value! psi-happy (* pos-valence arousal))
)

; Register the expression callback function with OpenPsi
(psi-set-expression-callback! psi-expression-callback)

; ------------------------------------------------------------------
; Functions to initiate random positive and negative expressions

; XXX FIXME -- this is hacky -- and has multiple design flaws.
; These are:
;
; * This should not use cog-evaluate! to force execution. Instead,
;   this should be placed in the action part of an open-psi rule.
;   Then, when that psi-rule triggers, the action will automatically
;   triggered, and the actin will be performed. No cog-execute! is
;   needed, because it will happen automatically.
;
; * This should used the defined predicates in express.scm, which
;   will automatically provide an appropriate, configurable, random
;   duration for the expression, instead of the hard-coded 8 seconds
;   below.
;
; * There are a hell of a lot more valencies than just "positive"
;   and "negative". Take a look at cfg-sophia.scm to see some of them:
;   these include: bored, sleeping, aroused, listening (attentive),
;   speaking (active). A full list of nine valencies are given in
;   the `README-affects.md` in the base directory.
(define (do-random-positive-expression intensity)
<<<<<<< HEAD
	(define expression
	   (cog-execute!
		  (PutLink (DefinedSchemaNode "Pick random expression")
			 (ConceptNode "positive"))))
	 (cog-evaluate! (Put (DefinedPredicate "Show expression")
		 (ListLink expression (Number 8) (Number intensity)))))

(define (do-random-negative-expression intensity)
	(define expression
	   (cog-execute!
		  (PutLink (DefinedSchemaNode "Pick random expression")
			 (ConceptNode "frustrated"))))
	 (cog-evaluate! (Put (DefinedPredicate "Show expression")
		 (ListLink expression (Number 8) (Number intensity)))))

(define (be-happy intensity)
	;(display "in (be-happy)\n")
	(cog-evaluate! (Put (DefinedPredicate "Show expression")
		(ListLink (Concept "happy") (Number 8) (Number intensity)))))

(define (be-sad intensity)
	;(display "in (be-sad)\n")
	(cog-evaluate! (Put (DefinedPredicate "Show expression")
		(ListLink (Concept "sad") (Number 8) (Number intensity)))))
=======
     (cog-evaluate!
         (Put (DefinedPredicate "Show facial expression")
             (ListLink
                 (PutLink (DefinedSchemaNode "Pick random expression")
                     (ConceptNode "positive"))
                 (Number 8) (Number intensity)))))

(define (do-random-negative-expression intensity)
     (cog-evaluate!
         (Put (DefinedPredicate "Show facial expression")
             (ListLink
                 (PutLink (DefinedSchemaNode "Pick random expression")
                     (ConceptNode "frustrated"))
                 (Number 8) (Number intensity)))))

(define (be-happy intensity)
    ;(display "in (be-happy)\n")
    (cog-evaluate! (Put (DefinedPredicate "Show facial expression")
        (ListLink (Concept "happy") (Number 8) (Number intensity)))))

(define (be-sad intensity)
    ;(display "in (be-sad)\n")
    (cog-evaluate! (Put (DefinedPredicate "Show facial expression")
        (ListLink (Concept "sad") (Number 8) (Number intensity)))))
>>>>>>> c05fafb8

; Temp error catching for when blender not running
(define (do-catch function . params)
	(catch #t
	  (lambda ()
		(apply function params))
	(lambda (key . parameters)
		(format (current-error-port)
				  "\nUncaught throw to '~a: ~a\n" key parameters)
		)
	)
)


; ------------------------------------------------------------------
; Create Monitored Events
(define new-face (psi-create-monitored-event "new-face"))
(define speech-giving-starts
	(psi-create-monitored-event "speech-giving-starts"))
(define positive-sentiment-dialog
	(psi-create-monitored-event "positive-sentiment-dialog"))
(define negative-sentiment-dialog
	(psi-create-monitored-event "negative-sentiment-dialog"))
; Using the self-model defined predicate for this instead
;(define loud-noise-event
;	(psi-create-monitored-event "loud-noise"))

; ------------------------------------------------------------------
; Event detection callbacks

; Callback function for positive and negative chat sentiment detection
(define (psi-detect-dialog-sentiment)
	(define current-input (get-input-sent-node))
	(define previous-input (psi-get-value current-sentence-node))
	;(format #t "current-input: ~a\n" current-input)
	(if (and (not (equal? current-input '()))
			 (not (equal? current-input previous-input)))
		; We have a new input sentence
		(begin
			(if psi-verbose (format #t "\n* New input sentence detected *\n"))
			;(format #t "previous-input: ~a   current-input: ~a\n"
			;    previous-input current-input)
			(StateLink current-sentence-node current-input)
			; Check for positive and/or negative sentimement
			; Sentence sentiment is put in the atomspace as
			;   (Inheritance (Sentence "blah") (Concept "Positive")) or "Negative"
			;   or "Neutral"
			(let ((inher-super (cog-chase-link 'InheritanceLink 'ConceptNode
					current-input)))
				;(format #t "inher-super: ~a\n" inher-super)
				(for-each (lambda (concept)
							(if psi-verbose (format #t "sentiment: ~a\n" concept))
							(if (equal? concept (Concept "Positive"))
								(psi-set-event-occurrence!
									positive-sentiment-dialog))
							(if (equal? concept (Concept "Negative"))
								(psi-set-event-occurrence!
									negative-sentiment-dialog)))
						inher-super)))))

; Callback checks for both positive and negative sentiment
(psi-set-event-callback! psi-detect-dialog-sentiment)


; Callback for loud noise detected
; Using the self-model defined predicate for this instead of the below
;(define new-loud-noise? #f) ; indicates a loud noise just occurred
;(define (psi-check-for-loud-noise)
;	; This step is a temp hack for development purpose. Need to replace this
;	; with the method for actual event detection, which I think will be through
;	; ROS messaging.
;	(if new-loud-noise?
;		(begin
;			(psi-set-event-occurrence! loud-noise-event)
;			(set! new-loud-noise? #f))))

; Register the callback with the openpsi dynamics updater
;(psi-set-event-callback! psi-check-for-loud-noise)


; ------------------------------------------------------------------
; OpenPsi Dynamics Interaction Rules

; Todo: move to own file?

; The following change-predicate types have been defined in
; opencog/opencog/openpsi/interaction-rule.scm:
;(define changed "changed")
;(define increased "increased")
;(define decreased "decreased")

;--------------------------------
; Internal dynamic interactions

(define power->arousal
	(psi-create-interaction-rule power changed arousal .3))

; arousal decreases resolution
(psi-create-interaction-rule arousal changed resolution-level .5)

; arousal increases goal directedness
(psi-create-interaction-rule arousal changed goal-directedness .5)




;-----------------------
; Event-based triggers

; User dialog sentiment
(define pos-sentiment->pos-valence
	(psi-create-interaction-rule positive-sentiment-dialog
		increased pos-valence .3))
(define pos-sentiment->neg-valence
	(psi-create-interaction-rule positive-sentiment-dialog
		increased neg-valence -.3))
(define neg-sentiment->neg-valence
	(psi-create-interaction-rule negative-sentiment-dialog
		increased neg-valence .3))
(define neg-sentiment->pos-valence
	(psi-create-interaction-rule negative-sentiment-dialog
		increased pos-valence -.3))

; Speech giving starts
(define speech->power
	(psi-create-interaction-rule speech-giving-starts increased
		power .5))

; Loud noise occurs
(define loud-noise (DefinedPredicate "Heard Loud Voice?"))
(psi-create-interaction-rule loud-noise increased arousal 1)
(psi-create-interaction-rule loud-noise increased neg-valence .7)

;(define loud-noise->arousal (psi-create-interaction-rule loud-noise-event
;	increased arousal 1))
;(define loud-noise->neg-valence (psi-create-interaction-rule loud-noise-event
;	increased neg-valence .7))



; New face
(define new-face->arousal
	(psi-create-interaction-rule new-face increased arousal .3))


;-------------------------------------
; Internal vars to physiology mapping

; PAU's
(define pau-prefix-str "PAU: ")
(define (create-pau name initial-value)
	(define pau
		(Predicate (string-append pau-prefix-str name)))
	(Inheritance
		pau
		(Concept "PAU"))
	(psi-set-value! pau initial-value)
	;(hash-set! prev-value-table pau initial-value)
	pau)


(define voice-width
	(create-pau "voice width" .2))

(define power->voice
	(psi-create-interaction-rule power changed voice-width 1))

(define arousal->voice
	(psi-create-interaction-rule arousal changed voice-width -.5))





; --------------------------------------------------------------
; Psi Emotion Representations
; Todo: move to psi-emotions.scm file?

(define psi-emotion-node (Concept (string-append psi-prefix-str "emotion")))

(define (psi-create-emotion emotion)
	(define emotion-concept (Concept (string-append psi-prefix-str emotion)))
	(Inheritance emotion-concept psi-emotion-node)
	; initialize value ?
	(psi-set-value! emotion-concept 0)
	;(format #t "new emotion: ~a\n" emotion-concept)
	emotion-concept)

(define-public (psi-get-emotion)
"
  Returns a list of all psi emotions.
"
	(filter
		(lambda (x) (not (equal? x psi-emotion-node)))
		(cog-chase-link 'InheritanceLink 'ConceptNode psi-emotion-node))
)

; Create emotions
(define psi-happy (psi-create-emotion "happy"))
(define psi-sad (psi-create-emotion "sad"))
(define psi-excited (psi-create-emotion "excited"))
(define psi-tired (psi-create-emotion "tired"))

; ------------------------------------------------------------------
; Run the dyanmics updater loop. Eventually this will be part of the main
; OpenPsi loop.
(psi-updater-run)

; ------------------------------------------------------------------
; Shortcuts for dev and testing purposes
(define s speech-giving-starts)
(define pos positive-sentiment-dialog)
(define neg negative-sentiment-dialog)
(define nf new-face)

(define (place-neg-dialog)
	(define sentence (SentenceNode (number->string (random 1000000000))))
	(State (Anchor "Chatbot: InputUtteranceSentence")  sentence)
	(Inheritance sentence (Concept "Negative")))

(define (place-pos-dialog)
	(define sentence (SentenceNode (number->string (random 1000000000))))
	(State (Anchor "Chatbot: InputUtteranceSentence")  sentence)
	(Inheritance sentence (Concept "Positive")))

(define (simulate-loud-noise)
	(define sudden-sound-change (AnchorNode "Sudden sound change value"))
	(call-with-new-thread
		(lambda ()
			(psi-set-value! sudden-sound-change 1)
			(sleep 1)
			(psi-set-value! sudden-sound-change 0))))

; Shortcuts
(define voice voice-width)
(define p power)
(define a arousal)
(define n simulate-loud-noise)


<|MERGE_RESOLUTION|>--- conflicted
+++ resolved
@@ -13,15 +13,9 @@
 (add-to-load-path ".")
 
 (load "express.scm") ; For random pos and neg expressions
-<<<<<<< HEAD
 (load-from-path "faces.scm")
 (load-from-path "self-model.scm") ; For soma-state def
 (load-from-path "orchestrate.scm") ; For DefinedPredicate "Show expression"
-=======
-(load "faces.scm")
-(load "self-model.scm") ; For soma-state def
-(load "orchestrate.scm") ; For DefinedPredicate "Show facial expression"
->>>>>>> c05fafb8
 
 ; Param setting
 (define valence-activation-level .5)
@@ -109,32 +103,6 @@
 ;   speaking (active). A full list of nine valencies are given in
 ;   the `README-affects.md` in the base directory.
 (define (do-random-positive-expression intensity)
-<<<<<<< HEAD
-	(define expression
-	   (cog-execute!
-		  (PutLink (DefinedSchemaNode "Pick random expression")
-			 (ConceptNode "positive"))))
-	 (cog-evaluate! (Put (DefinedPredicate "Show expression")
-		 (ListLink expression (Number 8) (Number intensity)))))
-
-(define (do-random-negative-expression intensity)
-	(define expression
-	   (cog-execute!
-		  (PutLink (DefinedSchemaNode "Pick random expression")
-			 (ConceptNode "frustrated"))))
-	 (cog-evaluate! (Put (DefinedPredicate "Show expression")
-		 (ListLink expression (Number 8) (Number intensity)))))
-
-(define (be-happy intensity)
-	;(display "in (be-happy)\n")
-	(cog-evaluate! (Put (DefinedPredicate "Show expression")
-		(ListLink (Concept "happy") (Number 8) (Number intensity)))))
-
-(define (be-sad intensity)
-	;(display "in (be-sad)\n")
-	(cog-evaluate! (Put (DefinedPredicate "Show expression")
-		(ListLink (Concept "sad") (Number 8) (Number intensity)))))
-=======
      (cog-evaluate!
          (Put (DefinedPredicate "Show facial expression")
              (ListLink
@@ -159,7 +127,6 @@
     ;(display "in (be-sad)\n")
     (cog-evaluate! (Put (DefinedPredicate "Show facial expression")
         (ListLink (Concept "sad") (Number 8) (Number intensity)))))
->>>>>>> c05fafb8
 
 ; Temp error catching for when blender not running
 (define (do-catch function . params)
