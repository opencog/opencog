#
# audio_power.py - Sound energy and power.
# Copyright (C) 2016  Hanson Robotics
#
# This library is free software; you can redistribute it and/or
# modify it under the terms of the GNU Lesser General Public
# License as published by the Free Software Foundation; either
# version 2.1 of the License, or (at your option) any later version.
#
# This library is distributed in the hope that it will be useful,
# but WITHOUT ANY WARRANTY; without even the implied warranty of
# MERCHANTABILITY or FITNESS FOR A PARTICULAR PURPOSE.  See the GNU
# Lesser General Public License for more details.
#
# You should have received a copy of the GNU Lesser General Public
# License along with this library; if not, write to the Free Software
# Foundation, Inc., 51 Franklin Street, Fifth Floor, Boston, MA
# 02110-1301  USA

import rospy
from atomic_msgs import AtomicMsgs

# XXX FIXME -- where the heck is audio_stream.msg defined ?????
from audio_stream.msg import audiodata

'''
    This implements a ROS node that subscribes to the `audio_sensors`
    topic, and passes the audio power data to the cogserver. This is
    used by OpenCog to react to loud sounds, sudden changes, and
    general background noise levels.

    An enhancement would be a a neural net that responded to clapping,
    cheering, or other common sound events, identified them, labelled
    them, and passed them on into the atomspace.
'''

class AudioPower:
	def __init__(self):
		self.atomo = AtomicMsgs()
		rospy.Subscriber("audio_sensors", audiodata, self.audio_cb)

	def audio_cb(self, data):
<<<<<<< HEAD
		#print "SuddenChange {}".format(data.SuddenChange)
		if data.SuddenChange:
			self.atomo.audio_bang(1.0)
		else:
			self.atomo.audio_bang(0.0)
=======
		print "Audio Power {}".format(data.Decibel)

		self.atomo.audio_bang(data.SuddenChange)
>>>>>>> 7aa49077
		self.atomo.audio_energy(data.Decibel)<|MERGE_RESOLUTION|>--- conflicted
+++ resolved
@@ -40,15 +40,10 @@
 		rospy.Subscriber("audio_sensors", audiodata, self.audio_cb)
 
 	def audio_cb(self, data):
-<<<<<<< HEAD
 		#print "SuddenChange {}".format(data.SuddenChange)
 		if data.SuddenChange:
 			self.atomo.audio_bang(1.0)
 		else:
 			self.atomo.audio_bang(0.0)
-=======
-		print "Audio Power {}".format(data.Decibel)
 
-		self.atomo.audio_bang(data.SuddenChange)
->>>>>>> 7aa49077
 		self.atomo.audio_energy(data.Decibel)