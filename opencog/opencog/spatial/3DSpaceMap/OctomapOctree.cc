--- conflicted
+++ resolved
@@ -41,12 +41,8 @@
 
 OctomapOcTree::OctomapOcTree(const OctomapOcTree& rhs):OccupancyOcTreeBase <OctomapOcTreeNode>(rhs){}
 
-<<<<<<< HEAD
+
 OctomapOcTreeNode* OctomapOcTree::setNodeBlock(const double& x, const double& y, const double& z, const Handle& block) 
-=======
-OctomapOcTreeNode* OctomapOcTree::setNodeBlock(const double& x, const double& y,
-											   const double& z, const Handle& block) 
->>>>>>> e1e0b322
 {
 	point3d pos(x,y,z);
 	return setNodeBlock(pos, block);
@@ -74,7 +70,6 @@
 
 void OctomapOcTree::setBlock(const Handle& block, const BlockVector& pos, const bool isOccupied)
 {
-<<<<<<< HEAD
         OctomapOcTreeNode* blockNode;
         if(isOccupied)
         {
@@ -85,10 +80,6 @@
             blockNode = this->updateNode(pos.x,pos.y,pos.z,-prob_hit_log-0.1f);
         }
 	blockNode->setBlock(block);
-=======
-	this->updateNode(pos.x,pos.y,pos.z,isOccupied);
-	this->setNodeBlock(pos.x,pos.y,pos.z,block);
->>>>>>> e1e0b322
 }
 void OctomapOcTree::setBlock(const Handle& block, const BlockVector& pos, const float logOddsOccupancyUpdate)
 {
