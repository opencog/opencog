--- conflicted
+++ resolved
@@ -112,8 +112,6 @@
   ; ... rules under the novelty goal ...
 ```
 
-<<<<<<< HEAD
-=======
 Apart from the above, one can also define a special set of rules, aka parallel-rules, that will always be evaluated (and triggered if they are satisfiable) in the background, before evaluating the normal GHOST rules. Similar to creating rules under a certain goal, use the keyword `parallel-rules:` to create them:
 
 ```
@@ -123,7 +121,6 @@
 
 Parallel-rules are 'kept' by default, that means it can be triggered more than once unless you explicitly unkeep it using `^unkeep()`. The same input will still be handled by the normal GHOST rules even if one or more parallel-rules have been triggered by it. Currently, rejoinders are not supported in parallel-rules.
 
->>>>>>> 84fb79a8
 Basic examples of how to use GHOST is available [HERE](https://github.com/opencog/opencog/blob/master/examples/ghost/basic.scm)
 
 ## How To Run
