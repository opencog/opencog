--- conflicted
+++ resolved
@@ -79,11 +79,8 @@
     ((has-match? "ordered-goal:" str) (result:suffix 'ORD-GOAL location #f))
     ((has-match? "goal:" str) (result:suffix 'GOAL location #f))
     ((has-match? "#goal:" str) (result:suffix 'RGOAL location #f))
-<<<<<<< HEAD
-=======
     ((has-match? "parallel-rules:" str)
       (result:suffix 'PARALLEL-RULES location #f))
->>>>>>> 84fb79a8
     ((has-match? "#!" str) ; This should be checked always before #
       ; TODO Add tester function for this
       (cons (make-lexical-token 'SAMPLE_INPUT location #f) ""))
@@ -148,26 +145,20 @@
     ((has-match? "!" str) (result:suffix 'NOT location #f))
     ((has-match? "[?]" str) (result:suffix '? location "?"))
     ((has-match? "=" str) (result:suffix 'EQUAL location #f))
-<<<<<<< HEAD
-=======
     ; For time -- a.m. and p.m.
     ; Just catch it to avoid it being splitted into multiple words
     ; Should be done before any literal / lemma matching
     ((has-match? "[ap]\\.m\\." str)
       (result:suffix 'STRING location
         (string-trim-both (match:substring current-match))))
->>>>>>> 84fb79a8
     ; Words with apostrophe, e.g. I'm, it's etc
     ((has-match? "[a-zA-Z]+['’][a-zA-Z]+" str)
       (result:suffix 'LITERAL_APOS location
         (string-trim-both (match:substring current-match))))
-<<<<<<< HEAD
-=======
     ; Literals for example: Mr. Dr. etc
     ((has-match? "[a-zA-Z]+\\." str)
       (result:suffix 'LITERAL location
         (string-trim-both (match:substring current-match))))
->>>>>>> 84fb79a8
     ; Literals -- words start with a '
     ((has-match? "'[a-zA-Z]+\\b" str)
       (result:suffix 'LITERAL location
@@ -179,26 +170,15 @@
         ; Literals, words in the pattern that are not in their canonical forms
         (result:suffix 'LITERAL location
           (string-trim-both (match:substring current-match)))))
-<<<<<<< HEAD
-    ((has-match? "[0-9]+[0-9.]*" str)
-=======
     ((has-match? "[0-9]+[0-9.]*\\b" str)
->>>>>>> 84fb79a8
       (result:suffix 'NUM location
         (string-trim-both (match:substring current-match))))
     ((has-match? "[|]" str)
       (result:suffix 'VLINE location
-<<<<<<< HEAD
-         (string-trim-both (match:substring current-match))))
-    ((has-match? "," str)
-      (result:suffix 'COMMA location
-         (string-trim-both (match:substring current-match))))
-=======
         (string-trim-both (match:substring current-match))))
     ((has-match? "," str)
       (result:suffix 'COMMA location
         (string-trim-both (match:substring current-match))))
->>>>>>> 84fb79a8
     ; This should always be near the end, because it is broadest of all.
     ((has-match? "[~’'._!?0-9a-zA-Z-]+" str)
       (result:suffix 'STRING location
@@ -266,11 +246,7 @@
     ; ? = Comparison tests
     ; VLINE = Vertical Line |
     (CONCEPT TOPIC RESPONDERS REJOINDERS GAMBIT URGE ORD-GOAL GOAL RGOAL COMMENT
-<<<<<<< HEAD
-     SAMPLE_INPUT
-=======
      SAMPLE_INPUT PARALLEL-RULES
->>>>>>> 84fb79a8
       (right: LPAREN LSBRACKET << ID VAR * ^ < LEMMA LITERAL LITERAL_APOS NUM DICTKEY
               STRING *~n *n UVAR MVAR MOVAR EQUAL NOT RESTART LBRACE VLINE COMMA
               SET_DELAY)
