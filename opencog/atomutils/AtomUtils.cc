--- conflicted
+++ resolved
@@ -103,7 +103,6 @@
     return answer;
 }
 
-<<<<<<< HEAD
 UnorderedHandleSet get_outgoing_nodes(const Handle& hinput,
                                       const std::vector<Type>& types)
 {
@@ -136,24 +135,12 @@
     }
 }
 
-UnorderedHandleSet get_distant_neighbors(const Handle& h, int dist)
-{
-    UnorderedHandleSet results;
-    get_distant_neighbors_rec(h, results, dist);
-    results.erase(h);
-    return results;
-}
-
-void get_distant_neighbors_rec(const Handle& h, UnorderedHandleSet& res,
-                               int dist)
-=======
 /* Tail-recursive helper function. We mark it static, so that
  * gcc can optimize this, i.e. call it without buying the stack
  * frame. */
 static void get_distant_neighbors_rec(const Handle& h,
                                       UnorderedHandleSet& res,
-                                      unsigned dist)
->>>>>>> 98fa0d7f
+                                      int dist)
 {
     res.insert(h);
 
@@ -176,9 +163,7 @@
     }
 }
 
-<<<<<<< HEAD
-=======
-UnorderedHandleSet get_distant_neighbors(const Handle& h, unsigned dist)
+UnorderedHandleSet get_distant_neighbors(const Handle& h, int dist)
 {
     UnorderedHandleSet results;
     get_distant_neighbors_rec(h, results, dist);
@@ -186,5 +171,4 @@
     return results;
 }
 
->>>>>>> 98fa0d7f
 }