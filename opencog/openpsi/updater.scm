--- conflicted
+++ resolved
@@ -82,14 +82,6 @@
 ; how it is now?
 (define (psi-set-expression-callback! callback)
 "
-<<<<<<< HEAD
-	Callback function that triggers emotion expression update.
-
-	This callback function is supplied by the client and gets called when
-	OpenPsi believes a change of emotion expression based on psi values would be
-	good to do (e.g., after a new event is detected and psi params have been
-	updated)
-=======
   psi-set-expression-callback! CALLBACK - set the callback that
   triggers emotion expression update. (? Huh? please explain.)
 
@@ -97,18 +89,13 @@
   believes a change of emotional expression based on psi values
   would be good to do (e.g. after a new event is detected and psi
   params have been updated).
->>>>>>> 39b7d3cb
 "
 	(set! psi-expression-callback callback)
 )
 
 (define-public (psi-set-event-callback! callback)
 "
-<<<<<<< HEAD
-	Callback functions for event detection
-=======
   psi-set-event-callback! CALLBACK - Set function for event detection.
->>>>>>> 39b7d3cb
 "
 	; Save callback function for event detection
 	; Todo: change this to DSN's? Why?
@@ -151,18 +138,10 @@
 	; flagged as changed in the output.
 	; Todo: not sure if this is the best way to handle this
 	(if logging
-<<<<<<< HEAD
-		(begin
-			(set! psi-monitored-entities (delete-duplicates
-				(append (psi-get-modulators) (append (psi-get-secs)
-				psi-monitored-entities))))
-		)
-=======
 		(set! psi-monitored-entities
 			(delete-duplicates
 				(append!
 					(psi-get-modulators) (psi-get-secs) psi-monitored-entities)))
->>>>>>> 39b7d3cb
 	)
 
 	(set! psi-monitored-entities (delete-duplicates psi-monitored-entities))
@@ -229,7 +208,6 @@
 		;	param (psi-change-in? param))
 		(if (psi-change-in? param)
 			(begin
-<<<<<<< HEAD
 				(if verbose
 					(format #t "\n*** Found change in : ~a   loop ~a\n" param
 						psi-updater-loop-count))
@@ -292,70 +270,6 @@
 					(append detected-events (list event)))
 
 				; set the event value to one
-=======
-                (if verbose
-                    (format #t "\n*** Found change in : ~a   loop ~a\n" param
-                        psi-updater-loop-count))
-                (set! changed-params
-                    (append changed-params (list param)))
-                (set! previous-val (hash-ref prev-value-table param))
-                (set! current-val (psi-get-number-value param))
-                (if verbose
-                    (format #t "previous: ~a  current: ~a\n" previous-val
-                        current-val))
-                ;Todo: If previous-val was #f (iow not set), assume previous
-                ;value to be 0? Doing that for now, but not sure if this is best.
-                (if (eq? previous-val #f)
-                    (set! previous-val 0))
-                (hash-set! value-at-step-start param
-                    (psi-get-number-value param))
-                (set! changed-tv (stv 1 1))
-                (if (> current-val previous-val)
-                    (begin
-	                    (set! pos-change-tv (stv 1 1))
-	                    (set! neg-change-tv (stv 0 1)))
-	                (begin
-	                    (set! pos-change-tv (stv 0 1))
-	                    (set! neg-change-tv (stv 1 1)))))
-
-            (begin ; no change in the param
-                (set! changed-tv (stv 0 1))
-                (set! pos-change-tv (stv 0 1))
-                (set! neg-change-tv (stv 0 1))))
-
-        (Evaluation changed-tv
-            (Predicate "psi-changed")
-            (List
-                param))
-
-        (Evaluation pos-change-tv
-            (Predicate "psi-increased")
-            (List
-                param))
-
-        (Evaluation neg-change-tv
-            (Predicate "psi-decreased")
-            (List
-                param))
-    )
-
-    (define (set-new-event-status event)
-        (define prev-most-recent-ts (hash-ref prev-most-recent-ts-table event))
-        (define curr-most-recent-ts (psi-get-most-recent-ts event))
-        (define new-event-tv)
-        ;(format #t "set-new-event-status event: ~a" event)
-        ;(format #t "prev-most-recent-ts: ~a   curr-most-recent-ts: ~a\n" prev-most-recent-ts
-        ;    curr-most-recent-ts)
-        (if (not (equal? prev-most-recent-ts curr-most-recent-ts))
-            (begin
-                (if verbose
-                    (format #t "\n*** Detected event occurrence: ~a  loop ~a\n"
-                        event psi-updater-loop-count))
-                (set! detected-events
-                    (append detected-events (list event)))
-
-                ; set the event value to one
->>>>>>> 39b7d3cb
 				(psi-set-value! event 1)
 				; replace previous-latest-ts with current-latest-ts
 				(hash-set! prev-most-recent-ts-table event curr-most-recent-ts)
@@ -415,10 +329,10 @@
 	; Check for changed PAUs, just for highlighting in test output
 	; Todo: Change this to a callback function
 	(set! monitored-pau (list voice-width))
-<<<<<<< HEAD
-	(for-each (lambda (pau)
-				(let* ((previous (hash-ref prev-value-table pau))
-					   (current (psi-get-number-value pau)))
+	(for-each
+		(lambda (pau)
+			(let* ((previous (hash-ref prev-value-table pau))
+				(current (psi-get-number-value pau)))
 					;(format #t "pau: ~a  prev: ~a  current: ~a\n" pau previous
 					;    current)
 					; if previous is #f, means it has not been set yet
@@ -428,21 +342,6 @@
 							(set! previous current)))
 					(if (not (equal? previous current))
 						(begin
-=======
-	(for-each
-		(lambda (pau)
-			(let* ((previous (hash-ref prev-value-table pau))
-				(current (psi-get-number-value pau)))
-                    ;(format #t "pau: ~a  prev: ~a  current: ~a\n" pau previous
-                    ;    current)
-                    ; if previous is #f, means it has not been set yet
-                    (if (equal? previous #f)
-                        (begin
-                            (hash-set! prev-value-table pau current)
-	                        (set! previous current)))
-                    (if (not (equal? previous current))
-                        (begin
->>>>>>> 39b7d3cb
 							(set! changed-pau (append changed-pau (list pau)))
 							(hash-set! value-at-step-start pau current)
 						))))
@@ -931,13 +830,5 @@
 	(Evaluation target (List) (stv 0 1)))
 
 (define-public t psi-set-pred-true)
-<<<<<<< HEAD
 (define f psi-set-pred-false)
 
-(define-public p power)
-(define-public a arousal)
-
-(define voice voice-width)
-=======
-(define f psi-set-pred-false)
->>>>>>> 39b7d3cb
