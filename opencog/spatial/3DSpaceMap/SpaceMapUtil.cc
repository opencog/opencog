#include <iterator>
#include <string>
#include <set>
#include <limits.h>
#include <opencog/spacetime/atom_types.h>
#include <opencog/atomspace/ClassServer.h>
#include <opencog/atomspace/AtomSpace.h>
#include <opencog/atomspace/Atom.h>
#include <opencog/atomspace/Handle.h>
#include <opencog/query/BindLinkAPI.h>
#include <opencog/util/Logger.h>
#include "SpaceMapUtil.h"

// used for distanceBetween()
#define DOUBLE_MAX numeric_limits<double>::max()

using namespace std;

namespace opencog
{
    namespace spatial
    {
        vector<string> getPredicate(AtomSpace& atomSpace,
                                    const string& predicateName,
                                    const HandleSeq& handles,
                                    const unsigned& numberOfPredicateValue)
        {
            vector<string> result;
            Handle predicateNode = atomSpace.get_handle(PREDICATE_NODE,predicateName);
            if (predicateNode == Handle::UNDEFINED) {
                return result;
            }

            HandleSeq predicateListLinkOutgoings;
            for (auto handle : handles) {
                predicateListLinkOutgoings.push_back(handle);
            }
            for (unsigned i = 0; i != numberOfPredicateValue ; i++) {
                string hVariableNodeName = "$pred_val" + std::to_string(i);
                Handle hVariableNode = atomSpace.add_node(VARIABLE_NODE, hVariableNodeName);
                predicateListLinkOutgoings.push_back(hVariableNode);
            }
            Handle predicateListLink = atomSpace.add_link(LIST_LINK, predicateListLinkOutgoings);
            HandleSeq evalLinkOutgoings;
            evalLinkOutgoings.push_back(predicateNode);
            evalLinkOutgoings.push_back(predicateListLink);
            Handle hEvalLink = atomSpace.add_link(EVALUATION_LINK, evalLinkOutgoings);
            HandleSeq getLinkOutgoing;
            getLinkOutgoing.push_back(hEvalLink);
            Handle getLink = atomSpace.add_link(GET_LINK, getLinkOutgoing);
            Handle resultSetLink = satisfying_set(&atomSpace, getLink);

            if (numberOfPredicateValue == 1) {
                HandleSeq resultNodeSet = (LinkCast(resultSetLink)->getOutgoingSet());
                if (resultNodeSet.empty()) {
                    return result;
                }
                result.push_back(NodeCast(resultNodeSet[0])->getName());
            } else {
                //more than one predicate value, ex.size
                HandleSeq resultListLinkSet = (LinkCast(resultSetLink)->getOutgoingSet());
                if (resultListLinkSet.empty()) {
                    return result;
                }
                HandleSeq resultListLinkOutgoings = LinkCast(resultListLinkSet[0])->getOutgoingSet();
                for (auto predicateValueNode : resultListLinkOutgoings) {
                    result.push_back(NodeCast(predicateValueNode)->getName());
                }
            }
            return result;
        }


        bool checkStandable(AtomSpace& atomSpace, const OctomapOcTree& spaceMap, const BlockVector& pos)
        {
            return checkStandableWithProb(atomSpace, spaceMap, pos, spaceMap.getOccupancyThresLog());
        }

        bool checkStandableWithProb(AtomSpace& atomSpace, const OctomapOcTree& spaceMap, const BlockVector& pos, float logOddsOccupancy)
        {
            if (spaceMap.checkIsOutOfRange(pos)) {
                logger().error("checkstandable: You want to check a pos which outside the limit of the map: at x = %f, y = %f, z= %f ! /n",
                       pos.x,pos.y,pos.z);
                return false;
            }
<<<<<<< HEAD

=======
            
>>>>>>> 8f505038
            // check if there is any non-block obstacle in this pos
            Handle blockHandle = spaceMap.getBlock(pos,logOddsOccupancy);
            if (blockHandle != Handle::UNDEFINED) {
                return false;
            }
            // because the agent has a height,
            // we should check if there are enough room above this pos for this agent to stand on
            float agentHeight = spaceMap.getAgentHeight();
            if (agentHeight > 1) {
                for (int height = 1; height < agentHeight; height ++) {
                    BlockVector blockAbove(pos.x, pos.y, pos.z + height);
                    if (spaceMap.getBlock(blockAbove, logOddsOccupancy) != Handle::UNDEFINED) {
                        return false;
                    }
                }
            }

            BlockVector under(pos.x, pos.y, pos.z - 1);
            Handle underBlock = spaceMap.getBlock(under, logOddsOccupancy);
            if (underBlock != Handle::UNDEFINED) {
                //TODO:Judge if this block is standable
                //if agent can't stand on it (ex.water/lava)return false
                HandleSeq blocks;
                blocks.push_back(underBlock);
                vector<string> materialPredicates = getPredicate(atomSpace, "material", blocks, 1);
                if (materialPredicates.empty()) {
                    logger().error("checkStandable - underBlock is not undefined but no material predicate!");
                    return false;
                }
                string materialOfUnderBlock = materialPredicates[0];
<<<<<<< HEAD
                if (materialOfUnderBlock == "water") {
=======
                if(materialOfUnderBlock == "water") {
>>>>>>> 8f505038
                    return false;
                } else {
                    return true;
                }
            }
<<<<<<< HEAD

=======
            
>>>>>>> 8f505038
            return false;
        }



        BlockVector getNearFreePointAtDistance(AtomSpace& atomSpace,
                                               const OctomapOcTree& spaceMap,
                                               const BlockVector& position,
                                               int distance,
                                               const BlockVector& startDirection,
                                               bool toBeStandOn)
        {
            logger().error("getNearFreePoint: dest %f, %f, %f, dist %d", position.x, position.y, position.z, distance);
            int ztimes = 0;
            int z = 0;
<<<<<<< HEAD

=======
            
>>>>>>> 8f505038
            while (ztimes < 3) {
                // we'll first search for the grids of the same high, so begin with z = 0,
                // then search for the lower grids (z = -1), then the higher grids (z = 1)
                if (ztimes == 0) {
                    z = 0;
                } else if (ztimes == 1) {
                    z = -1;
                } else {
                    z = 1;
                }
                ztimes++;

                // we first search at the start direction,
                // if cannot find a proper position then go on with the complete search
                BlockVector curpos(position.x + startDirection.x, position.y + startDirection.y, position.z + z);
                if (toBeStandOn) {
                    if (checkStandable(atomSpace, spaceMap, curpos)) {
                        return curpos;
                    }
                }
                else {
                    if (spaceMap.getBlock(curpos) == Handle::UNDEFINED) {
                        return curpos;
                    }
                }

                for (int dis = 1; dis <= distance; dis++) {
                    for (int x = -dis; x <= dis; x++) {
                        for(int y = -dis; y <= dis; y++) {
                            BlockVector curpos(position.x + x, position.y + y, position.z + z);
                            if (curpos == position) {
                                continue;
                            }
                            if (toBeStandOn) {
                                if (checkStandable(atomSpace, spaceMap, curpos)) {
                                    return curpos;
                                }
                            } else {
                                if(spaceMap.getBlock(curpos) == Handle::UNDEFINED) {
                                    return curpos;
                                }
                            }
                        }
                    }
                }
            }
            return BlockVector::ZERO;
        }

        double distanceBetween(const OctomapOcTree& spaceMap,
                               const EntityManager& entityManager,
                               const Handle& objectA,
                               const Handle& objectB)
        {
            BlockVector posA, posB;

            Type typeA = objectA->getType();
            if (typeA == ENTITY_NODE) {
                posA = entityManager.getLastAppearedLocation(objectA);
            } else if (typeA==STRUCTURE_NODE) {
                posA = spaceMap.getBlockLocation(objectA);
            }
            Type typeB = objectB->getType();
            if (typeB == ENTITY_NODE) {
                posB = entityManager.getLastAppearedLocation(objectB);
            } else if (typeB == STRUCTURE_NODE) {
                posB = spaceMap.getBlockLocation(objectB);
            }

            if (posA == BlockVector::ZERO || posB == BlockVector::ZERO) {
                return DOUBLE_MAX;
            } else {
                return posA - posB;
            }
        }

        double distanceBetween(const OctomapOcTree& spaceMap,
                               const BlockVector& posA,
                               const BlockVector& posB)
        {
            return (posA - posB);
        }

        double distanceBetween(const OctomapOcTree& spaceMap,
                               const EntityManager& entityManager,
                               const Handle& objectA,
                               const BlockVector& posB)
        {
            BlockVector posA;
            Type typeA = objectA->getType();
            if (typeA == STRUCTURE_NODE) {
                posA = spaceMap.getBlockLocation(objectA);
            } else if (typeA==ENTITY_NODE) {
                posA = entityManager.getLastAppearedLocation(objectA);
            }

            if (posA == BlockVector::ZERO) {
                return DOUBLE_MAX;
            }

            return (posA - posB);
        }

        bool isTwoPositionsAdjacent(const BlockVector &pos1, const BlockVector &pos2)
        {
            int d_x = pos1.x - pos2.x;
            int d_y = pos1.y - pos2.y;
            int d_z = pos1.z - pos2.z;
            if (( d_x >=-1) && (d_x <= 1) &&
                ( d_y >=-1) && (d_y <= 1) &&
                ( d_z >=-1) && (d_z <= 1)) {
                if ((d_x == 0) && (d_y == 0)) {
                    // the position just above or under is considered not accessable
                    return false;
                } else {
                    return true;
                }
            }

            return false;
        }


        AxisAlignedBox getBoundingBox(AtomSpace& atomSpace,
                                      const OctomapOcTree& spaceMap,
                                      const EntityManager& entityManager,
                                      const Handle& entity)
        {
            BlockVector nearLeftPos = entityManager.getLastAppearedLocation(entity);
            vector<string> sizeStrings = getPredicate(atomSpace, "size",
                                                      HandleSeq({entity}), 3);
            double length = std::stof(sizeStrings[0]);
            double width = std::stof(sizeStrings[1]);
            double height = std::stof(sizeStrings[2]);

            return AxisAlignedBox(nearLeftPos, length, width, height);
        }

        set<SPATIAL_RELATION> computeSpatialRelations(AtomSpace& atomSpace,
                                                      const OctomapOcTree& spaceMap,
                                                      const EntityManager& entityManager,
                                                      const Handle& entityA,
                                                      const Handle& entityB,
                                                      const Handle& entityC,
                                                      const Handle& observer)
        {
            AxisAlignedBox boxA = getBoundingBox(atomSpace, spaceMap, entityManager, entityA);
            AxisAlignedBox boxB = getBoundingBox(atomSpace, spaceMap, entityManager, entityB);
            AxisAlignedBox boxC = (entityC == Handle::UNDEFINED)
                ? AxisAlignedBox::ZERO
                : getBoundingBox(atomSpace, spaceMap, entityManager, entityC);
            return computeSpatialRelations(boxA, boxB, boxC, observer);
        }

        set<SPATIAL_RELATION> computeSpatialRelations(const AxisAlignedBox& boundingboxA,
                                                      const AxisAlignedBox& boundingboxB,
                                                      const AxisAlignedBox& boundingboxC,
                                                      const Handle& observer)
        {
            set<SPATIAL_RELATION> spatialRelations;

            if (boundingboxC != AxisAlignedBox::ZERO) {
                // todo: compute if A is between B and C
                return spatialRelations;
            }

            if (boundingboxA.isFaceTouching(boundingboxB)) {
                spatialRelations.insert(TOUCHING);
            }

            if (boundingboxA.nearLeftBottomConer.z >= boundingboxB.nearLeftBottomConer.z + boundingboxB.size_z) {
                spatialRelations.insert(ABOVE);
            }

            if (boundingboxB.nearLeftBottomConer.z >= boundingboxA.nearLeftBottomConer.z + boundingboxA.size_z) {
                spatialRelations.insert(BELOW);
            }
            // if A is near/far to B
            double dis = boundingboxB.getCenterPoint() - boundingboxA.getCenterPoint();
            double AR = boundingboxA.getRadius();
            double BR = boundingboxB.getRadius();
            double nearDis = (AR + BR) * 2.0;
            if (dis <= nearDis) {
                spatialRelations.insert(NEAR);
            } else if (dis > nearDis*10.0 ) {
                spatialRelations.insert(FAR_);
            }
            return spatialRelations;
        }

        string spatialRelationToString(SPATIAL_RELATION relation)
        {
            switch( relation ) {
            case LEFT_OF: return "left_of";
            case RIGHT_OF: return "right_of";
            case ABOVE: return "above";
            case BELOW: return "below";
            case BEHIND: return "behind";
            case IN_FRONT_OF: return "in_front_of";
            case BESIDE: return "beside";
            case NEAR: return "near";
            case FAR_: return "far";
            case TOUCHING: return "touching";
            case BETWEEN: return "between";
            case INSIDE: return "inside";
            case OUTSIDE: return "outside";
            default:
            case TOTAL_RELATIONS:
                return " invalid relation ";
            }
        }
    }
}<|MERGE_RESOLUTION|>--- conflicted
+++ resolved
@@ -83,11 +83,6 @@
                        pos.x,pos.y,pos.z);
                 return false;
             }
-<<<<<<< HEAD
-
-=======
-            
->>>>>>> 8f505038
             // check if there is any non-block obstacle in this pos
             Handle blockHandle = spaceMap.getBlock(pos,logOddsOccupancy);
             if (blockHandle != Handle::UNDEFINED) {
@@ -118,21 +113,13 @@
                     return false;
                 }
                 string materialOfUnderBlock = materialPredicates[0];
-<<<<<<< HEAD
+
                 if (materialOfUnderBlock == "water") {
-=======
-                if(materialOfUnderBlock == "water") {
->>>>>>> 8f505038
                     return false;
                 } else {
                     return true;
                 }
             }
-<<<<<<< HEAD
-
-=======
-            
->>>>>>> 8f505038
             return false;
         }
 
@@ -148,11 +135,6 @@
             logger().error("getNearFreePoint: dest %f, %f, %f, dist %d", position.x, position.y, position.z, distance);
             int ztimes = 0;
             int z = 0;
-<<<<<<< HEAD
-
-=======
-            
->>>>>>> 8f505038
             while (ztimes < 3) {
                 // we'll first search for the grids of the same high, so begin with z = 0,
                 // then search for the lower grids (z = -1), then the higher grids (z = 1)
