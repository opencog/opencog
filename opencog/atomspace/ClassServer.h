/*
 * opencog/atomspace/ClassServer.h
 *
 * Copyright (C) 2002-2007 Novamente LLC
 * Copyright (C) 2008 by Singularity Institute for Artificial Intelligence
 * All Rights Reserved
 *
 * Written by Thiago Maia <thiago@vettatech.com>
 *            Andre Senna <senna@vettalabs.com>
 *            Gustavo Gama <gama@vettalabs.com>
 *
 * This program is free software; you can redistribute it and/or modify
 * it under the terms of the GNU Affero General Public License v3 as
 * published by the Free Software Foundation and including the exceptions
 * at http://opencog.org/wiki/Licenses
 *
 * This program is distributed in the hope that it will be useful,
 * but WITHOUT ANY WARRANTY; without even the implied warranty of
 * MERCHANTABILITY or FITNESS FOR A PARTICULAR PURPOSE.  See the
 * GNU General Public License for more details.
 *
 * You should have received a copy of the GNU Affero General Public License
 * along with this program; if not, write to:
 * Free Software Foundation, Inc.,
 * 51 Franklin Street, Fifth Floor, Boston, MA 02110-1301 USA.
 */

#ifndef _OPENCOG_CLASS_SERVER_H
#define _OPENCOG_CLASS_SERVER_H

#include <vector>

#include <stdlib.h>

#include <opencog/atomspace/types.h>
#include <opencog/util/platform.h>

namespace opencog
{

/**
 * This class keeps track of the complete atom class hierarchy.
 * The current implementation is hardwired. Future versions may include
 * different structures based on run-time type identification.
 */
class ClassServer
{
private:

    /** Private default constructor for this class to make it abstract. */
    ClassServer() {}

    static Type nTypes;
    static bool initialized;

    static std::vector< std::vector<bool> >            inheritanceMap;
    static std::tr1::unordered_map<std::string, Type>  name2CodeMap;
    static std::tr1::unordered_map<Type, const std::string*> code2NameMap;

    static void setParentRecursively(Type parent, Type type);

public:

    static Type addType(Type parent, const std::string& name);
    static void init(void);

    /**
     * Stores the children types on the OutputIterator 'result'. Returns the
     * number of children types.
     */
    template<typename OutputIterator>
    static unsigned int getChildren(Type type, OutputIterator result)
    {
        unsigned int n_children = 0;
        for (Type i = 0; i < nTypes; ++i) {
            if (inheritanceMap[type][i] && (type != i)) {
                *(result++) = i;
                n_children++;
            }
        }
        return n_children;
    }

    /**
     * Returns the total number of classes in the system.
     *
     * @return The total number of classes in the system.
     */
    static unsigned int getNumberOfClasses();

    /**
     * Returns whether a given class is assignable from another.
     *
     * @param Super class.
     * @param Subclass.
     * @return Whether a given class is assignable from another.
     */
    static bool isA(Type super, Type sub);

    /**
<<<<<<< HEAD
     * Returns true if given class is a Link.
     *
     * @param class.
     * @return Whether a given class is Link.
     */
    static bool isLink(Type t) { return isAssignableFrom(LINK, t); }

    /**
     * Returns true if given class is a Node.
     *
     * @param class.
     * @return Whether a given class is Node.
     */
    static bool isNode(Type t) { return isAssignableFrom(NODE, t); }

    /**
     * Returns whether a given class is derived from another.
     *
     * @param Class type name.
     * @return Whether a given class is derived from another.
=======
     * Returns whether a class with name 'typeName' is defined.
>>>>>>> 9e2cb87b
     */
    static bool isDefined(const string& typeName);

    /**
     * Returns the type of a given class.
     *
     * @param Class type name.
     * @return The type of a givenn class.
     */
    static Type getType(const string& typeName);

    /**
     * Returns the string representation of a given atom type.
     *
     * @param Atom type code.
     * @return The string representation of a givenn class.
     */
    static const std::string& getTypeName(Type type);

    /**
     * The typeDesignator of T is the Handle which describes the type T
     * (eg. a ConceptNode whose name is the corresponding type name.)
     */
    static Handle typeDesignatorHandle(Type T);
};

} // namespace opencog

#endif // _OPENCOG_CLASS_SERVER_H<|MERGE_RESOLUTION|>--- conflicted
+++ resolved
@@ -33,6 +33,7 @@
 #include <stdlib.h>
 
 #include <opencog/atomspace/types.h>
+#include <opencog/atomspace/atom_types.h>
 #include <opencog/util/platform.h>
 
 namespace opencog
@@ -98,13 +99,12 @@
     static bool isA(Type super, Type sub);
 
     /**
-<<<<<<< HEAD
      * Returns true if given class is a Link.
      *
      * @param class.
      * @return Whether a given class is Link.
      */
-    static bool isLink(Type t) { return isAssignableFrom(LINK, t); }
+    static bool isLink(Type t) { return isA(t, LINK); }
 
     /**
      * Returns true if given class is a Node.
@@ -112,16 +112,10 @@
      * @param class.
      * @return Whether a given class is Node.
      */
-    static bool isNode(Type t) { return isAssignableFrom(NODE, t); }
+    static bool isNode(Type t) { return isA(t, NODE); }
 
     /**
-     * Returns whether a given class is derived from another.
-     *
-     * @param Class type name.
-     * @return Whether a given class is derived from another.
-=======
      * Returns whether a class with name 'typeName' is defined.
->>>>>>> 9e2cb87b
      */
     static bool isDefined(const string& typeName);
 
