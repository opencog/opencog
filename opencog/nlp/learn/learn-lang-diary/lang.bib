--- conflicted
+++ resolved
@@ -769,15 +769,6 @@
   lockkey = {Y}
 }
 
-<<<<<<< HEAD
-@unpublished{Goertzel2014,
-	author = {Ben Goertzel and Linas Vepstas},
-	title = {Langauge Learning},
-	note = {ArXiv abs/1401.3372},
-	year = 2014,
-	url = {https://arxiv.org/abs/1401.3372},
-}
-
 @unpublished{Vepstas2018skippy,
 	author = {Linas Vepstas},
 	title = {Disjuncts and SkipGrams},
@@ -785,8 +776,6 @@
 	url = {https://github.com/opencog/opencog/raw/opencog/nlp/learn/learn-lang-diary/skippy.pdf},
 }
 
-=======
->>>>>>> 2a177d18
 @inproceedings{Wallach2006,
 	author = {Hanna M. Wallach},
 	title = {Topic Modeling: Beyond Bag-of-Words},
