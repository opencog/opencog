--- conflicted
+++ resolved
@@ -474,17 +474,10 @@
 
 (define-public (observe-text-mode plain-text observe-mode count-reach)
 "
-<<<<<<< HEAD
- observe-text-public -- update word and word-pair counts by observing raw text.
- 
- There are currently three observing modes, set by observe-mode and taking
- another integer parameter:
-=======
  observe-text-mode -- update word and word-pair counts by observing raw text.
 
  There are currently two observing modes, set by observe-mode, both taking
  an integer parameter:
->>>>>>> 5b08f62d
  - any: counts pairs of words linked by the LG parser in 'any' language.
  	    In this case, 'count-reach' specifies how many linkages from LG-parser
  	    to use.
@@ -509,19 +502,10 @@
 	; data, but none of it will be interesting to most people.
 	(define (process-sent SENT cnt-mode win-size)
 		(update-word-counts SENT)
-<<<<<<< HEAD
 		(cond
 		 	((equal? cnt-mode "any") (update-lg-link-counts SENT))
 			((equal? cnt-mode "clique") (update-clique-pair-counts-mode SENT #f win-size #f))
 			((equal? cnt-mode "clique-dist") (update-clique-pair-counts-mode SENT #t win-size #f)))
-=======
-		(if (equal? cnt-mode "any")
-			(update-lg-link-counts SENT)
-			(update-clique-pair-counts SENT win-size #f))
-		; If you uncomment this, be sure to also uncomment
-		; LgParseLink below, because LgParseMinimal is not enough.
-		; (update-disjunct-counts sent)
->>>>>>> 5b08f62d
 		(delete-sentence SENT)
 		(monitor-parse-rate '()))
 
