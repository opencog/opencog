--- conflicted
+++ resolved
@@ -12,7 +12,7 @@
 
 import qualified Data.Map as M
 import qualified Data.Foldable as F
-import Data.Maybe (fromJust)
+import Data.Maybe (fromJust,isJust)
 import Data.List (isSuffixOf,nub)
 import Data.Hashable
 import Data.Char (chr)
@@ -57,9 +57,6 @@
 eval :: SynIso [Atom] Atom
 eval = linkIso "EvaluationLink" noTv
 
-<<<<<<< HEAD
-evalTv :: Iso (TruthVal,[Atom]) Atom
-=======
 
 --Iso Atom Atom
 --eval . node x . listl .a pred . addAsnd arg
@@ -74,7 +71,6 @@
 --(.a) iso1 iso2 = iso1 . tolist2 iso2
 
 evalTv :: SynIso (TruthVal,[Atom]) Atom
->>>>>>> 1f4ab958
 evalTv = linkIso2 "EvaluationLink"
 
 ssl :: SynIso [Atom] Atom
@@ -86,13 +82,8 @@
 subsetL :: SynIso (Atom,Atom) Atom
 subsetL = linkIso "SubSetLink" noTv . tolist2
 
-<<<<<<< HEAD
-sizeL  :: Iso [Atom] Atom
-sizeL = linkIso "SizeLink" noTv
-=======
 sizeL  :: SynIso [Atom] Atom
 sizeL = linkIso "SetSizeLink" noTv
->>>>>>> 1f4ab958
 
 iil :: SynIso [Atom] Atom
 iil = linkIso "IntensionalImplicationLink" noTv
@@ -100,8 +91,8 @@
 listl :: SynIso [Atom] Atom
 listl = linkIso "ListLink" noTv
 
-varl :: Iso [Atom] Atom
-varl = linkIso "VariableLink" noTv
+--varl :: Iso [Atom] Atom
+--varl = linkIso "VariableLink" noTv
 
 notl :: SynIso [Atom] Atom
 notl = linkIso "NotLink" noTv
@@ -112,57 +103,6 @@
 orl :: SynIso [Atom] Atom
 orl = linkIso "OrLink" noTv
 
-<<<<<<< HEAD
-iffl :: Iso [Atom] Atom
-iffl = orl . tolist2 . (andl *** andl) . reorder
-    where reorder = Iso (Just . f) (Just . g)
-          f ls     = (ls,map (fromJust . apply (notl . tolist1)) ls)
-          g (ls,_) = ls
-
-limpl :: Iso [Atom] Atom
-limpl = orl . tolist2 . (andl *** andl) . reorder
-    where reorder = Iso (Just . f) (Just . g)
-          f [a,b] = let nb = fromJust $ apply notl [b]
-                    in ([a,b],[a,nb])
-          f a = error $ show a ++ " is not a accepted value for limpl"
-          g (ls,_) = ls
-
-conLink :: Iso (String,[Atom]) Atom
-conLink = Iso (\(s,args) -> case s of
-                             "e"  -> apply andl args
-                             "a"  -> apply orl args
-                             "o"  -> apply iffl args
-                             "u"  -> apply limpl args
-                             "ji" -> apply varl args
-                             _    -> error $ "Can't handle conLink: " ++ show s)
-              (\a -> case a of
-                        Link "OrLink"
-                            [Link "AndLink" args _
-                            ,Link "AndLink"
-                                [Link "NotLink" _arg1 _
-                                ,Link "NotLink" _arg2 _
-                                ]_
-                            ] _ -> Just ("o",args)
-                        Link "OrLink"
-                            [Link "AndLink" args _
-                            ,Link "AndLink"
-                                [arg1
-                                ,Link "NotLink" _arg2 _
-                                ]_
-                            ] _ -> Just ("u",args)
-                        Link "AndLink" args _ -> Just ("e",args)
-                        Link "OrLink" args _ -> Just ("a",args)
-                        Link "VariableLink" args _ -> Just ("ji",args)
-                        _ -> Nothing)
-
-conLinkJA :: Iso (String,[Atom]) Atom
-conLinkJA = conLink .< _JAtoA
-
-conLinkGIhA :: Iso (String,[Atom]) Atom
-conLinkGIhA = conLink .< _GIhAtoA
-
-_JAtoA :: Iso String String
-=======
 exel :: SynIso [Atom] Atom
 exel = linkIso "ExecutionLink" noTv
 
@@ -230,11 +170,13 @@
                         ]
 
 _JAtoA :: SynIso String String
->>>>>>> 1f4ab958
 _JAtoA = mkSynonymIso [("je","e")
                       ,("ja","a")
                       ,("jo","o")
                       ,("ju","u")
+                      ,("jonai","onai")
+                      ,("jenai","enai")
+                      ,("naja","na.a")
                       ,("je'i","ji")]
 
 _GIhAtoA :: SynIso String String
@@ -242,6 +184,9 @@
                         ,("gi'a","a")
                         ,("gi'o","o")
                         ,("gi'u","u")
+                        ,("gi'enai","enai")
+                        ,("gi'onai","onai")
+                        ,("nagi'a","na.a")
                         ,("gi'i","ji")]
 
 _GAtoA :: SynIso String String
@@ -249,6 +194,8 @@
                       ,("ga","a")
                       ,("go","o")
                       ,("gu","u")
+                      ,("ganai","na.a")
+                      ,("gonai","onai")
                       ,("ge'i","ji")]
 
 
