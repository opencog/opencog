{-# LANGUAGE LambdaCase #-}
{-# LANGUAGE FlexibleContexts           #-}
module OpenCog.Lojban.Syntax.AtomUtil where

import Prelude hiding (id,(.))

import Control.Category (id,(.))
import Control.Monad.Trans.Class
import Control.Monad.RWS
import qualified Control.Arrow as A ((***))

import Iso hiding (SynIso,Syntax)

import qualified Data.Map as M
import qualified Data.Foldable as F
import Data.Maybe (fromJust,isJust)
import Data.List (isSuffixOf,nub)
import Data.Hashable
import Data.Char (chr)

import System.Random

import OpenCog.AtomSpace (Atom(..),noTv,TruthVal(..),stv,atomType
                         ,atomGetAllNodes,atomElem,nodeName)

import OpenCog.Lojban.Syntax.Types
import OpenCog.Lojban.Syntax.Util
import OpenCog.Lojban.Util

--Various semi-isos to easily transfrom Certain Atom types
_eval :: SynIso (Atom,[Atom]) Atom
_eval = eval . tolist2 . second listl

_evalTv :: SynIso (TruthVal,(Atom,[Atom])) Atom
_evalTv = evalTv . second (tolist2 . second listl)

_ctx :: SynIso (Maybe Atom,Atom) Atom
_ctx = ((ctx . tolist2) ||| id) . ifJustA

_ctxold :: SynIso (Atom,(Atom,[Atom])) Atom
_ctxold = ctx . tolist2 . second _eval

_ssl :: SynIso Atom Atom
_ssl = ssl . tolist2 . addfst (Node "VariableNode" "$var" noTv)

_exl :: SynIso (Atom, Atom) Atom
_exl = exl . tolist2
<<<<<<< HEAD

_meml :: SynIso (Atom, Atom) Atom
_meml = meml . tolist2

_equivl :: SynIso (Atom, Atom) Atom
_equivl = equivl . tolist2

_typedvarl :: SynIso (Atom, Atom) Atom
_typedvarl = typedvarl . tolist2

_satl :: SynIso (String,Atom) Atom
_satl = satl . tolist1 . listl . consAtoms . rmfst "xu"
=======
>>>>>>> c43c21bb

_satl :: SynIso Atom Atom
_satl = satl . tolist1

_iimpl :: SynIso (Atom,Atom) Atom
_iimpl = iimpl . tolist2

satl :: SynIso [Atom] Atom
satl = linkIso "SatisfactionLink" noTv

ctx :: SynIso [Atom] Atom
ctx = linkIso "ContextLink" noTv

eval :: SynIso [Atom] Atom
eval = linkIso "EvaluationLink" noTv


--Iso Atom Atom
--eval . node x . listl .a pred . addAsnd arg

--addAsnd :: Iso c b -> c -> Iso a (a,b)
--addAsnd iso c = iso >. addsnd c

--addAfst :: Iso c b -> c -> Iso a (b,a)
--addAfst iso c = iso <. addfst c

--(.a) :: Iso [a] a -> Iso b (a,a) -> Iso b a
--(.a) iso1 iso2 = iso1 . tolist2 iso2

evalTv :: SynIso (TruthVal,[Atom]) Atom
evalTv = linkIso2 "EvaluationLink"

ssl :: SynIso [Atom] Atom
ssl = linkIso "SatisfyingSetLink" noTv

exl :: SynIso [Atom] Atom
<<<<<<< HEAD
exl = linkIso "ExistsLink" noTv

meml :: SynIso [Atom] Atom
meml = linkIso "MemberLink" noTv

equivl :: SynIso [Atom] Atom
equivl = linkIso "EquivalenceLink" noTv
=======
exl = linkIso "ExistsLink"  noTv
>>>>>>> c43c21bb

setTypeL  :: SynIso [Atom] Atom
setTypeL = linkIso "SetTypeLink" noTv

subsetL :: SynIso (Atom,Atom) Atom
subsetL = linkIso "SubSetLink" noTv . tolist2

sizeL  :: SynIso [Atom] Atom
sizeL = linkIso "SetSizeLink" noTv

impl :: SynIso [Atom] Atom
impl = linkIso "ImplicationLink" noTv

iimpl :: SynIso [Atom] Atom
iimpl = linkIso "IntensionalImplicationLink" noTv

listl :: SynIso [Atom] Atom
listl = linkIso "ListLink" noTv

--varl :: SynIso [Atom] Atom
--varl = linkIso "VariableLink" noTv

typedvarl :: SynIso [Atom] Atom
typedvarl = linkIso "TypedVariableLink" noTv

varll :: SynIso [Atom] Atom
varll = linkIso "VariableListLink" noTv

notl :: SynIso [Atom] Atom
notl = linkIso "NotLink" noTv

andl :: SynIso [Atom] Atom
andl = linkIso "AndLink" noTv

orl :: SynIso [Atom] Atom
orl = linkIso "OrLink" noTv

exel :: SynIso [Atom] Atom
exel = linkIso "ExecutionLink" noTv

definedSchemaLink :: String -> SynIso [Atom] Atom
definedSchemaLink s = exel . tolist2 . addfst dsn . listl
    where dsn = Node "DefinedSchemaNode" s noTv

iffl :: SynIso [Atom] Atom
iffl = definedSchemaLink "IfAndOnlyIf"

uL :: SynIso [Atom] Atom
uL = definedSchemaLink "WetherOrNot"

anotbl :: SynIso [Atom] Atom
anotbl = andl . tolist2 . second (notl . tolist1) . inverse tolist2

onlyif :: SynIso [Atom] Atom
onlyif = orl . tolist2 . (andl *** notl) . reorder
    where reorder = mkIso f g
          f [a,b] = ([a,b],[a])
          g (a,_) = a

xorl :: SynIso [Atom] Atom
xorl = orl . tolist2
     . (myand . first mynot *** myand . second mynot)
     . reorder
    where reorder = Iso (pure . f) (pure . g)
          f [a,b] = ((a,b),(a,b))
          g ((a,b),_) = [a,b]
          myand = andl .tolist2
          mynot = notl . tolist1


handleConNeg :: SynIso (LCON,[Atom]) (String,[Atom])
handleConNeg = Iso (pure . f) (pure . g)
    where f ((mna,(s,mnai)),[a1,a2]) = let na1 = if isJust mna
                                                 then cNL noTv a1
                                                 else a1
                                           na2 = if isJust mnai
                                                 then cNL noTv a2
                                                 else a2
                                       in (s,[na1,na2])
          g (s,[na1,na2]) = let (mna,a1) = case na1 of
                                        (NL [a1]) -> (Just "na",a1)
                                        _ -> (Nothing,na1)
                                (mnai,a2) = case na2 of
                                        (NL [a2]) -> (Just "nai",a2)
                                        _ -> (Nothing,na2)
                            in ((mna,(s,mnai)),[a1,a2])


conLink :: SynIso (LCON,[Atom]) Atom
conLink = conLink' . handleConNeg

conLink' :: SynIso (String,[Atom]) Atom
conLink' = choice conHandlers
    where conHandlers = [andl   . rmfst "e"
                        ,orl    . rmfst "a"
                        ,iffl   . rmfst "o"
                        ,uL     . rmfst "u"
                --FIXME:,varl   . rmfst "ji"
                        ,anotbl . rmfst "enai"
                        ,xorl   . rmfst "onai"
                        ,onlyif . rmfst "na.a"
                        ]

_JAtoA :: SynIso String String
_JAtoA = mkSynonymIso [("je","e")
                      ,("ja","a")
                      ,("jo","o")
                      ,("ju","u")
                      ,("jonai","onai")
                      ,("jenai","enai")
                      ,("naja","na.a")
                      ,("je'i","ji")]

_GIhAtoA :: SynIso String String
_GIhAtoA = mkSynonymIso [("gi'e","e")
                        ,("gi'a","a")
                        ,("gi'o","o")
                        ,("gi'u","u")
                        ,("gi'enai","enai")
                        ,("gi'onai","onai")
                        ,("nagi'a","na.a")
                        ,("gi'i","ji")]

_GAtoA :: SynIso String String
_GAtoA = mkSynonymIso [("ge","e")
                      ,("ga","a")
                      ,("go","o")
                      ,("gu","u")
                      ,("ganai","na.a")
                      ,("gonai","onai")
                      ,("ge'i","ji")]



linkIso :: String -> TruthVal -> SynIso [Atom] Atom
linkIso n tv = Iso f g where
    f as = pure $ Link n as tv
    g (Link t o _) --TODO: should we also check the tv?
        | t == n = pure o
        | otherwise = lift $ Left $ "Wrong LinkType was expecting " ++ n ++
                                    " but got " ++ t

linkIso2 :: String -> SynIso (TruthVal,[Atom]) Atom
linkIso2 n  = Iso f g where
    f (tv,as) = pure $ Link n as tv
    g (Link t o tv)
        | t == n = pure (tv,o)
        | otherwise = lift $ Left $ "Wrong LinkType was expecting " ++ n ++
                                    " but got " ++ t

nodeIso :: String -> TruthVal -> SynIso String Atom
nodeIso t tv = Iso f g where
    f n = pure $ Node t n tv
    g (Node tt n _) --TODO: should we also check the tv?
        | t == tt = pure n
        | otherwise = lift $ Left $ "Wrong LinkType was expecting " ++ t ++
                                    " but got " ++ tt

concept :: SynIso String Atom
concept = nodeIso "ConceptNode" noTv

wordNode :: SynIso String Atom
wordNode = nodeIso "WordNode" noTv

predicate :: SynIso String Atom
predicate = nodeIso "PredicateNode" noTv

varnode :: SynIso String Atom
varnode = nodeIso "VariableNode" noTv

number :: SynIso String Atom
number = nodeIso "VariableNode" noTv


_frames :: SynIso (Tagged Selbri,[Sumti]) Atom
_frames = (id ||| andl) . isSingle . mapIso (handleDA . _frame) . isoDistribute . handleTAG
    where isSingle = mkIso f g
          f [a] = Left a
          f as  = Right as
          g (Left a) = [a]
          g (Right as) = as

handleDA :: SynIso Atom Atom
handleDA = Iso f g where
    f (EvalL tv ps (LL [p1,CN n]))
        | n == "da" || n == "de" || n == "di"
            = do
            name <- randName ((show p1) ++ "___" ++ n)
            pure $ let i = cVN name
                   in cExL tv i (cEvalL tv ps (cLL [p1,i]))
    f a = pure a
    g (ExL _ _ (EvalL tv ps (LL [p1,VN name])))
        = let n = drop 23 name
              da = cCN n lowTv
          in pure $ cEvalL tv ps (cLL [p1,da])
    g a = pure a

handleTAG :: SynIso (Tagged Selbri,[Sumti]) (Selbri,[(Atom,Tag)])
handleTAG = handleTAGupdater . second tagger
    where handleTAGupdater = mkIso f g
          f ((s,Nothing),args) = (s,args)
          f ((s,Just u) ,args) = (s,map (mapf u) args)
          g (s,args)           = ((s,Nothing),args) --TODO: Should we really just ingore that?
          mapf = mapSnd . tagUpdater

tagUpdater :: String -> (Tag -> Tag)
tagUpdater t = case t of
                    "se" -> f [("1","2"),("2","1")]
                    "te" -> f [("1","3"),("3","1")]
                    "ve" -> f [("1","4"),("4","1")]
                    "xe" -> f [("1","5"),("5","1")]
    where f ls e = maybe e snd $ F.find (\(a,b) -> a == e) ls

--Get the argumetn location of all Sumties
tagger :: SynIso [(Atom,Maybe String)] [(Atom,String)]
tagger = post . isoFoldl tagOne . init
    where startMap = M.fromList [("1",True),("2",True),("3",True),("4",True),("5",True)]
          init = mkIso f g where
              f a     = (([],("0",startMap)),a)
              g (_,a) = a
          post = mkIso f g where
              f (l,(_,_)) = l
              g l         = (l,(show $ length l,M.empty))
          tagOne = mkIso f g where
              f ((r,(p,u)),(a,Just s))
                | length s >  1 = ((a,s):r,(p,u))
                | length s == 1 = ((a,s):r,(s,M.update (\_ -> Just False) s u))
              f ((r,(p,u)),(a,Nothing)) =
                                  ((a,t):r,(t,M.update (\_ -> Just False) t u))
                    where next s = show (read s + 1)
                          t = findNext p
                          findNext s = let t = next s
                                       in if u M.! t then t else findNext t
              g ((a,s):r,(p,u))
                | length s >  1 = ((r,(p     ,u)), (a,Just s ))
                | s == p        = ((r,(prev p,u)), (a,Nothing))
                | otherwise     = ((r,(prev p,u)), (a,Just s ))
                    where prev s = show (read s - 1 )

--        Iso       Selbri          Stumti       Atom
_frame :: SynIso (Selbri,(Atom,Tag)) Atom
_frame = _evalTv . (id *** (_framePred *** tolist2)) . reorder
    where reorder = mkIso f g
          f ((tv,s),(a,t))     = (tv,((s,t),(s,a)))
          g (tv,((_,t),(s,a))) = ((tv,s),(a,t))

node :: SynIso (String,(String,TruthVal)) Atom
node = mkIso f g where
    f (t,(n,tv))    = Node t n tv
    g (Node t n tv) = (t,(n,tv))

_framePred :: SynIso (Atom,Tag) Atom
_framePred = handleVar $ node . second (first (isoConcat "_sumti". tolist2 .< isoDrop 23)) . reorder .< inverse node
    where reorder = mkIso f g where
                f ((t,(n,tv)),tag) = (t,((n,tag),tv))
                g (t,((n,tag),tv)) = ((t,(n,tv)),tag)
          handleVar iso = Iso f g where
              f (n,"?") = pure $ cVN (nodeName n)
              f a = apply iso a
              g (VN name) = pure (cPN name noTv,"$var")
              g a = unapply iso a


randName :: SynMonad t State => String -> (t ME) String
randName salt = do
    seed1 <- gets sSeed
    let (n,seed2) = randName' seed1 salt
    setSeed seed2
    pure n

randName' :: Int -> String -> (String,Int)
randName' = ((take 20 . map chr . randomRs (33,126)) A.*** (fst . random)) . split . mkStdGen ... hashWithSalt


--Most pronouns are instances of a more general concept
--This will create the inheritance link to show this relation
instanceOf :: SynIso Atom Atom
instanceOf = genInstance "InheritanceLink"

iInstanceOf :: SynIso Atom Atom
iInstanceOf = genInstance "IntensionalInheritanceLink"

implicationOf ::  SynIso Atom Atom
implicationOf = genInstance "ImplicationLink"

genInstance :: String -> SynIso Atom Atom
genInstance typeL = Iso f g where
    f a = do
        let (t,name) = if "Link" `isSuffixOf` atomType a
                   then ("ConceptNode","")
                   else (atomType a,nodeName a)
        rndname <- randName $ show a
        let i = Node t (rndname  ++ "___" ++ name) noTv
            l = Link typeL [i,a] highTv
        pushAtom l
        pure i
    g n = do
        atoms <- gets sAtoms
        let ml = (\(Link _ [_,i] _) -> i) <$> F.find (ff n) atoms
        case ml of
            Just v -> pure v
            Nothing ->  lift $ Left $ show n ++ " is not an Instance"

    ff n (Link "InheritanceLink" [b,_] _) = n == b
    ff n a = False

filterState :: SynIso Sumti Sumti
filterState = Iso f g where
    f       = pure
    g (a,t) = do
        modify (\s -> s {sAtoms = getDefinitions [a] (sAtoms s)})
        pure (a,t)


getDefinitions :: [Atom] -> [Atom] -> [Atom]
getDefinitions ns ls = if ns == nns then links else getDefinitions nns ls
    where links = filter ff ls --Get all links that contain a node from ns
          ff l = any (`atomElem` l) ns --Check if the link contains a node from ns
          nodes = concatMap atomGetAllNodes links --Get all Nodes from the links
          nns   = nub $ ns ++ nodes --Remove duplicates

findSetType :: Atom -> [Atom] -> Maybe Atom
findSetType a = fmap getType . F.find f
    where f (Link "SetTypeLink" [s,t] _) = s == a
          f _ = False
          getType (Link "SetTypeLink" [s,t] _) = t<|MERGE_RESOLUTION|>--- conflicted
+++ resolved
@@ -45,21 +45,6 @@
 
 _exl :: SynIso (Atom, Atom) Atom
 _exl = exl . tolist2
-<<<<<<< HEAD
-
-_meml :: SynIso (Atom, Atom) Atom
-_meml = meml . tolist2
-
-_equivl :: SynIso (Atom, Atom) Atom
-_equivl = equivl . tolist2
-
-_typedvarl :: SynIso (Atom, Atom) Atom
-_typedvarl = typedvarl . tolist2
-
-_satl :: SynIso (String,Atom) Atom
-_satl = satl . tolist1 . listl . consAtoms . rmfst "xu"
-=======
->>>>>>> c43c21bb
 
 _satl :: SynIso Atom Atom
 _satl = satl . tolist1
@@ -96,17 +81,7 @@
 ssl = linkIso "SatisfyingSetLink" noTv
 
 exl :: SynIso [Atom] Atom
-<<<<<<< HEAD
-exl = linkIso "ExistsLink" noTv
-
-meml :: SynIso [Atom] Atom
-meml = linkIso "MemberLink" noTv
-
-equivl :: SynIso [Atom] Atom
-equivl = linkIso "EquivalenceLink" noTv
-=======
 exl = linkIso "ExistsLink"  noTv
->>>>>>> c43c21bb
 
 setTypeL  :: SynIso [Atom] Atom
 setTypeL = linkIso "SetTypeLink" noTv
