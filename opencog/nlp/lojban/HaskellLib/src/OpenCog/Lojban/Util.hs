{-# LANGUAGE PatternSynonyms    #-}
module OpenCog.Lojban.Util where

import OpenCog.AtomSpace
<<<<<<< HEAD
import Data.List (nub, partition)
=======
import Control.Applicative

atomFind :: (Atom -> Bool) -> Atom -> Maybe Atom
atomFind p l@(Link t ls tv) = if p l
                                 then Just l
                                 else foldl (\ma a -> atomFind p a <|> ma) Nothing ls
atomFind p n@(Node _ _ _) = if p n
                               then Just n
                               else Nothing

atomAny :: (Atom -> Bool) -> Atom -> Bool
atomAny p l@(Link t ls tv) = p l || any (atomAny p) ls
atomAny p n@(Node _ _ _)   = p n
>>>>>>> c43c21bb

mapFst :: (a -> b) -> (a,c) -> (b,c)
mapFst f (a,c) = (f a,c)

mapSnd :: (a -> b) -> (c,a) -> (c,b)
mapSnd f (c,a) = (c,f a)

highTv :: TruthVal
highTv = stv 1 0.9

lowTv :: TruthVal
lowTv = stv 0.000001 0.01

if' :: Bool -> a -> a -> a
if' True a _ = a
if' False _ a = a

infixr 1 ?
(?) :: Bool -> a -> a -> a
(?) = if'

infixl 8 ...
(...) :: (c -> d) -> (a -> b -> c) -> a -> b -> d
(...) = (.).(.)

pattern CN name <-Node "ConceptNode" name _
pattern PN name <-Node "PredicateNode" name _
pattern GPN name <-Node "GroundedPredicateNode" name _
pattern VN name <-Node "VariableNode" name _

pattern AL l <- Link "AndLink" l _
pattern LL l <- Link "ListLink" l _
pattern NL l <- Link "NotLink" l _
pattern ImpL l tv <- Link "ImplicationLink" l tv
pattern InhL l tv <- Link "InheritanceLink" l tv
pattern SL l <- Link "SetLink" l _
pattern SSL l <- Link "SatisfyingSetLink" l _
pattern EvalL tv p a <- Link "EvaluationLink" [p,a] tv
pattern ExL tv p a <- Link "ExistsLink" [p,a] tv
pattern CtxL c a <- Link "ContextLink" [c,a] _
pattern SimL a b <- Link "SimilarityLink" [a,b] _
pattern SubL a b <- Link "SubSetLink" [a,b] _
pattern LambdaL a b <- Link "LambdaLink" [a,b] _
pattern MemL a b <- Link "MemberLink" [a,b] _
pattern EquivL a b <- Link "EquivalenceLink" [a,b] _

cCN name tv = Node "ConceptNode" name tv
cPN name tv = Node "PredicateNode" name tv
cGPN name tv = Node "GroundedPredicateNode" name tv
cVN name    = Node "VariableNode" name noTv
cAN name    = Node "AnchorNode" name noTv
cNN name    = Node "NumberNode" name noTv
cTN name    = Node "TypeNode" name noTv

cLL a           = Link "ListLink"                             a     noTv
cSL a           = Link "SetLink"                              a     noTv
cSimL a b       = Link "SimilarityLink"                   [a,b]    noTv
cVL a           = Link "VariableList"                         a     noTv
cInhL tv a b    = Link "InheritanceLink"                  [a,b]     tv
cImpL tv a b    = Link "ImplicationLink"                  [a,b]     tv
cIFaoIFL tv a b = Link "AndLink"          [cImpL tv a b,cImpL tv b a] tv
cEvalL tv a b   = Link "EvaluationLink"                   [a,b]     tv
cSSL tv a       = Link "SatisfyingSetLink"                    a     tv
cExL tv a b     = Link "ExistsLink"                       [a,b]     tv
cFAL tv a b     = Link "ForAllLink"                       [a,b]     tv
cPL     a b     = Link "PutLink"                          [a,b]     noTv
cGL     a       = Link "GetLink"                            [a]     noTv
cAL  tv a       = Link "AndLink"                              a     tv
cOL  tv a       = Link "OrLink"                                   a tv
cNL  tv a       = Link "NotLink"                                [a] tv
cCtxL tv a b    = Link "ContextLink"                      [a,b]     tv
cLamdaL tv a b  = Link "LambdaLink"                       [a,b]     tv
cMemL tv a b    = Link "MemberLink"                       [a,b]     tv


-- Creates the abstract state for NU:
  -- Extracts predicate instances from atom and state, replaces them with VNs,
    -- and adds "is_event" atom
getNuState eventType atom state=
  let predicateNodes = nub $ (atomFold getPredicateNode [] atom) ++ (foldl getStatePredicateNode [] state) -- 1
      predicateVars = map (cVN.("$"++).show) [3..(length predicateNodes) + 2] -- 2
      state' = map (atomMap (replacePredicates (zip predicateNodes predicateVars))) (atom:state)
  in case eventType of
    Nothing -> (predicateVars, state')
    Just a  -> let eventAtom' = atomMap (makeEvents a (cCN "$2" highTv)) (head state')
                   -- removes duplicates caused by multiple sumti
                   eventAtom = atomMap (\a -> case a of (Link t ls tv) -> Link t (nub ls) tv
                                                        n              -> n) eventAtom'
               in (predicateVars, eventAtom:state')
  where
    -- Extracts PNs from an Atom with Evaluation links following the sumti for predicate structure
    -- To be used with atomFold
    getPredicateNode :: [Atom] -> Atom -> [Atom]
    getPredicateNode ns (EvalL _ _ (LL (pn@(PN _):_))) = pn:ns
    getPredicateNode ns _ = ns
    -- Extractes specific instance PNs from state
    getStatePredicateNode :: [Atom] -> Atom -> [Atom]
    getStatePredicateNode ns (ImpL [pn@(PN _), (PN _)] _) = pn:ns
    getStatePredicateNode ns (InhL [pn@(PN _), (PN _)] _) = pn:ns
    getStatePredicateNode ns _ = ns
    -- Replaces PNs in map with VarN
    replacePredicates :: [(Atom, Atom)] -> Atom -> Atom
    replacePredicates m pn@(PN _) = case lookup pn m of
      Just vn -> vn
      Nothing -> pn
    replacePredicates _ a = a
    makeEvents :: Atom -> Atom -> Atom -> Atom
    makeEvents event cn (EvalL tv s@(PN _) (LL [vn@(VN _), (CN _)])) =
      cEvalL tv event (cLL [cn, vn])
    makeEvents _ _ a = a


mkPropPre pred atom name = Link "EquivalenceLink"
                [cLamdaL highTv
                    (cVN "1")
                    (cEvalL highTv
                        (pred)
                        (cLL [cVN "1"]))
                ,cLamdaL highTv
                    (cVN "2")
                    (cAL highTv
                        [(cEvalL highTv
                            (cPN "ckaji_sumit1" lowTv)
                            (cLL [cPN ("ckaji_" ++ name) lowTv,cVN "2"])
                        )
                        ,(cEvalL highTv
                            (cPN "ckaji_sumit2" lowTv)
                            (cLL [cPN ("ckaji_" ++ name) lowTv,atom])
                        )]
                    )
                ] highTv

pattern PropPred atom <- Link "EquivalenceLink"
                                [_
                                , Link "LambdaLink"
                                    [ _
                                    , Link "AndLink"
                                        [_
                                        , Link "EvaluationLink"
                                            [ _
                                            , Link "ListLink" [_,atom] _
                                            ] _
                                        ] _
                                    ] _
                                ] _

isInteger s = case reads s :: [(Integer, String)] of
  [(_, "")] -> True
  _         -> False

isDouble s = case reads s :: [(Double, String)] of
  [(_, "")] -> True
  _         -> False

isNumeric :: String -> Bool
isNumeric s = isInteger s || isDouble s<|MERGE_RESOLUTION|>--- conflicted
+++ resolved
@@ -2,9 +2,6 @@
 module OpenCog.Lojban.Util where
 
 import OpenCog.AtomSpace
-<<<<<<< HEAD
-import Data.List (nub, partition)
-=======
 import Control.Applicative
 
 atomFind :: (Atom -> Bool) -> Atom -> Maybe Atom
@@ -18,7 +15,6 @@
 atomAny :: (Atom -> Bool) -> Atom -> Bool
 atomAny p l@(Link t ls tv) = p l || any (atomAny p) ls
 atomAny p n@(Node _ _ _)   = p n
->>>>>>> c43c21bb
 
 mapFst :: (a -> b) -> (a,c) -> (b,c)
 mapFst f (a,c) = (f a,c)
