--- conflicted
+++ resolved
@@ -1,595 +1,585 @@
-#! /usr/local/bin/perl -w
-use Getopt::Long qw(GetOptions);
-use strict;
+#! /usr/local/bin/perl -w
+use Getopt::Long qw(GetOptions);
+use strict;
+
+my $ver = "0.000.1a";
+my $debug;
+my $help;
+my $version;
+my $overwrite;
+my $aimlDir ='.';
+my $intermediateFile = 'pout.txt';
+my $finalFile = 'cogcode.txt';
+
+GetOptions(
+    'dir=s' => \$aimlDir,
+    'debug' => \$debug,
+    'help' => \$help,
+    'overwrite' => \$overwrite,
+    'version' => \$version,
+    'intermediate=s' => \$intermediateFile,
+    'final=s' => \$finalFile,
+) or die "Usage: $0 --debug  --help --version --overwrite --dir <AIML source directory> --intermediate <IMMFile> --final <OpenCog file>\n";
+
+if ($help)
+{
+	print "Usage: $0 --debug  --help --version --overwrite --dir <AIML source directory> --intermediate <IMMFile> --final <OpenCog file>\n";
+	print "   --debug                 enable debugging (if any)\n";
+	print "   --help                  print these helpful comments\n";
+	print "   --version               script version, current version '$ver'\n";
+	print "   --overwrite             last-in-only-out processing of categories\n";
+	print "   --dir <directory>       AIML source directory, default is '$aimlDir'\n";
+	print "   --intermediate <file>   intermediate file, default is '$intermediateFile'\n";
+	print "   --final <file>          OpenCog output file, default is '$finalFile'\n";
+	die "\n";
+}
+
+if ($version)
+{
+	print "version $ver\n";
+	die "\n";
+}
+
+
+#$src = 'core65.aiml';
+
+
+print "\n AIML Source directory = $aimlDir\n";
+opendir(DIR, "$aimlDir");
+my @aimlFiles = grep(/\.aiml/,readdir(DIR));
+closedir(DIR);
+
+open FOUT, ">$intermediateFile";
+foreach my $af (sort @aimlFiles)
+{
+	my $textfile="";
+    my $aimlSrc = "$aimlDir/$af";
+	print " \n\n*****  processing $aimlSrc ****\n";
+	# read the entire file in as one string
+	open FILE, "$aimlSrc" or die "Couldn't open file: $!"; 
+	while (<FILE>){
+	 $textfile .= $_;
+	}
+	close FILE;	
+	$textfile .="\n";
+
+
+
+	# goal read AIML into a linear neutral format while preserving relevant semantic info
+	# like the order of pattern side slot filling stars or sets
+
+	my $topicx = "*";
+
+
+
+
+	# normalize file by removing line feeds and excess spaces
+	$textfile =~ s/\r\n/ /gi;
+	$textfile =~ s/\n/ /gi;
+	$textfile =~ s/\r/ /gi;
+	$textfile =~ s/ xml\:space=\"preserve\"//gi;
+	$textfile =~ s/ xml\:space=\"default\"//gi;
+
+	while ($textfile =~ /  /) { $textfile =~ s/  / /gi;}
+
+	# normalize so every category has a pattern/topic/that/template entries
+	$textfile =~ s/\<\/pattern\> \<template\>/\<\/pattern\> \<that\>*\<\/that\> \<template\>/gi;
+
+	#define where to split for analysis
+	$textfile =~ s/<category>/\#\#SPLIT \<category\>/gi;
+	$textfile =~ s/<\/category>/\<\/category\>\#\#SPLIT /gi;
+	$textfile =~ s/<topic /\#\#SPLIT\<topic /gi;
+    $textfile =~ s/<\/topic>/\<\/topic\>\#\#SPLIT /gi;
+	$textfile =~ s/<aiml/\#\#SPLIT\<aiml/gi;
+	$textfile =~ s/<\/aiml>/\<\/aiml\>\#\#SPLIT /gi;
+
+	my @cats = split(/\#\#SPLIT/,$textfile);
+
+	#it should be one category at a time but it could be on high level topics
+	foreach my $c (@cats)
+	{
+	#	print FOUT "$c\n";
+		# processing high level topic conditions
+		if ($c =~ /<topic /)
+		{
+			my @t = $c =~ /name=\"(.*?)\"/;
+			$topicx = $t[0];
+			next;
+		}
+		if ($c =~ /<\/topic>/)
+		{
+			$topicx = "";
+			next;
+		}
+		
+		#processing general categories
+		if ($c =~ /<category>/)
+		{
+			my $path="";
+			if ($c !~ /<topic>/)
+			{
+				my $tpat = "\<\/pattern\> \<topic\>". $topicx ."\<\/topic\> \<that\>";
+				$c =~ s/\<\/pattern\> \<that\>/$tpat/;
+			}
+			my @pat = $c =~ m/\<pattern\>(.*?)\<\/pattern\>/;
+			my @top = $c =~ m/\<topic\>(.*?)\<\/topic\>/;
+			my @that  = $c =~ m/\<that\>(.*?)\<\/that\>/;
+			my @template  = $c =~ m/\<template\>(.*?)\<\/template\>/;
+			if( @pat == 0) {next;}
+			if( @template == 0) {next;}
+			if (@that == 0) { push(@that,"");}
+			if (@top == 0) { push(@top,"");}
+			
+			# special cases
+			#	pattern side <set>{NAME}</set> and <bot name=""/>
+			#
+			if (@pat >0) {$pat[0]=~ s/\<bot name/\<bot_name/gi; }
+			if (@pat >0) {$pat[0]=~ s/\<set> /<set>/gi; }
+			if (@top >0) {$top[0]=~ s/\<set> /<set>/gi; }
+			if (@that >0) {$that[0]=~ s/\<set> /<set>/gi; }#
+			
+			if (@pat >0)  {$pat[0]=~ s/ <\/set>/<\/set>/gi; }
+			if (@top >0)  {$top[0]=~ s/ <\/set>/<\/set>/gi; }
+			if (@that >0) {$that[0]=~ s/ <\/set>/<\/set>/gi; }
+			
+			my @PWRDS = split(/ /,$pat[0]);
+			my @TWRDS = split(/ /,$that[0]);
+			my @TPWRDS = split(/ /,$top[0]); #
+			my $pstars=0;
+			my $tstars=0;
+			my $topicstars=0;
+			
+			print FOUT "CATBEGIN,0\n";
+			
+			#patterns
+			print FOUT "PAT,$pat[0]\n";
+			$path .="<input>";
+			foreach my $w (@PWRDS)
+			{
+				$path .="/$w";
+				if ($w eq "*") 
+				{
+					$pstars++;
+					print FOUT "PSTAR,$pstars\n";
+					next;
+				}
+				if ($w eq "_") 
+				{
+					$pstars++;
+					print FOUT "PUSTAR,$pstars\n";
+					next;
+				}
+				if ($w =~ /<set>/)
+				{
+					my @set = $w =~ /<set>(.*?)<\/set>/;
+					print FOUT "PSET,$set[0]\n";
+					next;
+				}
+				if ($w =~ /<bot_name/)
+				{
+					my @v = $w =~ /name=\"(.*?)\"/;
+					print FOUT "PBOTVAR,$v[0]\n";
+					next;
+				}
+				
+				print FOUT "PWRD,$w\n";
+			}
+			print FOUT "PATEND,0\n";
+			
+			#topics
+			print FOUT "TOPIC,$top[0]\n";
+			$path .="/<topic>";
+			foreach my $w (@TPWRDS)
+			{
+				$path .="/$w";
+				if ($w eq "*") 
+				{
+					$topicstars++;
+					print FOUT "TOPICSTAR,$topicstars\n";
+					next;
+				}
+				if ($w eq "_") 
+				{
+					$topicstars++;
+					print FOUT "TOPICUSTAR,$topicstars\n";
+					next;
+				}
+				if ($w =~ /<set>/)
+				{
+					my @set = $w =~ /<set>(.*?)<\/set>/;
+					print FOUT "TOPICSET,$set[0]\n";
+					next;
+				}
+				if ($w =~ /<bot_name/)
+				{
+					my @v = $w =~ /name=\"(.*?)\"/;
+					print FOUT "TOPICBOTVAR,$v[0]\n";
+					next;
+				}
+				print FOUT "TOPICWRD,$w\n";
+			}
+			print FOUT "TOPICEND,0\n";
+			
+			#that
+			print FOUT "THAT,$that[0]\n"; #
+			$path .="/<that>";
+			foreach my $w (@TWRDS)
+			{
+				$path .="/$w";
+				if ($w eq "*") 
+				{
+					$tstars++;
+					print FOUT "THATSTAR,$tstars\n";
+					next;
+				}
+				if ($w eq "_") 
+				{
+					$tstars++;
+					print FOUT "THATUSTAR,$tstars\n";
+					next;
+				}
+				if ($w =~ /<set>/)
+				{
+					my @set = $w =~ /<set>(.*?)<\/set>/;
+					print FOUT "THATSET,$set[0]\n";
+					next;
+				}
+				if ($w =~ /<bot_name/)
+				{
+					my @v = $w =~ /name=\"(.*?)\"/;
+					print FOUT "THATBOTVAR,$v[0]\n";
+					next;
+				}
+				print FOUT "THATWRD,$w\n";
+			}
+			print FOUT "THATEND,0\n";
+			
+			#templates
+			# use AIMLIF convention of escaping sequences that are not CSV compliant namely ","-> "#Comma "
+			if ( @template > 0)
+			{
+				$template[0] =~ s/\,/\#Comma /gi;
+				$template[0] =~ s/^ //gi;
+				$template[0] =~ s/ $//gi; #
+				print FOUT "PATH,$path\n";
+				
+				#will probably have to expand this a bit
+				# since it requires representing the performative interpretation of XML that AIML assumes
+				if ($template[0] !~ /</) #
+				{
+					print FOUT "TEMPATOMIC,0\n";
+					my @TEMPWRDS = split(/ /,$template[0]); #
+					foreach my $w (@TEMPWRDS)
+					{
+					   if (length($w)>0)
+					   {
+							print FOUT "TEMPWRD,$w\n";
+						}
+					}
+					print FOUT "TEMPATOMICEND,0\n";
+				}
+				else
+				{
+					print FOUT "TEMPLATECODE,$template[0]\n";
+				}
+				print FOUT "TEMPATOMICEND,0\n";
+			}
+			else
+			{
+				print FOUT "TEMPLATECODE,$template[0]\n";
+			}
+			
+			
+			
+			print FOUT "TEMPLATE,$template[0]\n";
+			print FOUT "CATTEXT,$c\n";
+			print FOUT "CATEND,0\n";
+			print FOUT "\n";
+		}
+
+		
+	}
+}
+close(FOUT);
+#pass2
+
+
+open (FIN,"<$intermediateFile");
+open (FOUT,">$finalFile");
+my $curPath="";
+my %overwriteSpace=();
+my $code = "";
+
+while(my $line =<FIN>)
+{
+	chomp($line);
+	if (length($line)<1) {next;}
+	my @parms=split(/\,/,$line);
+	my $cmd=$parms[0] || "";
+	my $arg=$parms[1] || "";
+	if (length($cmd)<1) {next;}
+	
+	# CATEGORY
+	if ($cmd eq "CATBEGIN")
+	{
+		$code .= "(PatternLink\n";
+		$code .= "   (SequentialAndLink\n";
+	}
+	if ($cmd eq "PATH")
+	{
+		 $curPath = $arg;
+		 #$code = "";
+		 #print "PATH --> $curPath\n";
+	}
+
+	if ($cmd eq "CATEND")
+	{
+	    $code .= ")\n";     # close category section
 
-my $ver = "0.000.1a";
-my $debug;
-my $help;
-my $version;
-my $overwrite;
-my $aimlDir ='.';
-my $intermediateFile = 'pout.txt';
-my $finalFile = 'cogcode.txt';
-
-GetOptions(
-    'dir=s' => \$aimlDir,
-    'debug' => \$debug,
-    'help' => \$help,
-    'overwrite' => \$overwrite,
-    'version' => \$version,
-    'intermediate=s' => \$intermediateFile,
-    'final=s' => \$finalFile,
-) or die "Usage: $0 --debug  --help --version --overwrite --dir <AIML source directory> --intermediate <IMMFile> --final <OpenCog file>\n";
-
-if ($help)
-{
-	print "Usage: $0 --debug  --help --version --overwrite --dir <AIML source directory> --intermediate <IMMFile> --final <OpenCog file>\n";
-	print "   --debug                 enable debugging (if any)\n";
-	print "   --help                  print these helpful comments\n";
-	print "   --version               script version, current version '$ver'\n";
-	print "   --overwrite             last-in-only-out processing of categories\n";
-	print "   --dir <directory>       AIML source directory, default is '$aimlDir'\n";
-	print "   --intermediate <file>   intermediate file, default is '$intermediateFile'\n";
-	print "   --final <file>          OpenCog output file, default is '$finalFile'\n";
-	die "\n";
-}
-
-if ($version)
-{
-	print "version $ver\n";
-	die "\n";
-}
-
-
-#$src = 'core65.aiml';
-
-
-print "\n AIML Source directory = $aimlDir\n";
-opendir(DIR, "$aimlDir");
-my @aimlFiles = grep(/\.aiml/,readdir(DIR));
-closedir(DIR);
-
-open FOUT, ">$intermediateFile";
-foreach my $af (sort @aimlFiles)
-{
-	my $textfile="";
-    my $aimlSrc = "$aimlDir/$af";
-	print " \n\n*****  processing $aimlSrc ****\n";
-	# read the entire file in as one string
-	open FILE, "$aimlSrc" or die "Couldn't open file: $!"; 
-	while (<FILE>){
-	 $textfile .= $_;
-	}
-	close FILE;	
-	$textfile .="\n";
-
-
-
-	# goal read AIML into a linear neutral format while preserving relevant semantic info
-	# like the order of pattern side slot filling stars or sets
-
-	my $topicx = "*";
-
-
-
-
-	# normalize file by removing line feeds and excess spaces
-	$textfile =~ s/\r\n/ /gi;
-	$textfile =~ s/\n/ /gi;
-	$textfile =~ s/\r/ /gi;
-	$textfile =~ s/ xml\:space=\"preserve\"//gi;
-	$textfile =~ s/ xml\:space=\"default\"//gi;
-
-	while ($textfile =~ /  /) { $textfile =~ s/  / /gi;}
-
-	# normalize so every category has a pattern/topic/that/template entries
-	$textfile =~ s/\<\/pattern\> \<template\>/\<\/pattern\> \<that\>*\<\/that\> \<template\>/gi;
-
-	#define where to split for analysis
-	$textfile =~ s/<category>/\#\#SPLIT \<category\>/gi;
-	$textfile =~ s/<\/category>/\<\/category\>\#\#SPLIT /gi;
-	$textfile =~ s/<topic /\#\#SPLIT\<topic /gi;
-    $textfile =~ s/<\/topic>/\<\/topic\>\#\#SPLIT /gi;
-	$textfile =~ s/<aiml/\#\#SPLIT\<aiml/gi;
-	$textfile =~ s/<\/aiml>/\<\/aiml\>\#\#SPLIT /gi;
-
-	my @cats = split(/\#\#SPLIT/,$textfile);
-
-	#it should be one category at a time but it could be on high level topics
-	foreach my $c (@cats)
-	{
-	#	print FOUT "$c\n";
-		# processing high level topic conditions
-		if ($c =~ /<topic /)
-		{
-			my @t = $c =~ /name=\"(.*?)\"/;
-			$topicx = $t[0];
-			next;
-		}
-		if ($c =~ /<\/topic>/)
-		{
-			$topicx = "";
-			next;
-		}
-		
-		#processing general categories
-		if ($c =~ /<category>/)
-		{
-			my $path="";
-			if ($c !~ /<topic>/)
-			{
-				my $tpat = "\<\/pattern\> \<topic\>". $topicx ."\<\/topic\> \<that\>";
-				$c =~ s/\<\/pattern\> \<that\>/$tpat/;
-			}
-			my @pat = $c =~ m/\<pattern\>(.*?)\<\/pattern\>/;
-			my @top = $c =~ m/\<topic\>(.*?)\<\/topic\>/;
-			my @that  = $c =~ m/\<that\>(.*?)\<\/that\>/;
-			my @template  = $c =~ m/\<template\>(.*?)\<\/template\>/;
-			if( @pat == 0) {next;}
-			if( @template == 0) {next;}
-			if (@that == 0) { push(@that,"");}
-			if (@top == 0) { push(@top,"");}
-			
-			# special cases
-			#	pattern side <set>{NAME}</set> and <bot name=""/>
-			#
-			if (@pat >0) {$pat[0]=~ s/\<bot name/\<bot_name/gi; }
-			if (@pat >0) {$pat[0]=~ s/\<set> /<set>/gi; }
-			if (@top >0) {$top[0]=~ s/\<set> /<set>/gi; }
-			if (@that >0) {$that[0]=~ s/\<set> /<set>/gi; }#
-			
-			if (@pat >0)  {$pat[0]=~ s/ <\/set>/<\/set>/gi; }
-			if (@top >0)  {$top[0]=~ s/ <\/set>/<\/set>/gi; }
-			if (@that >0) {$that[0]=~ s/ <\/set>/<\/set>/gi; }
-			
-			my @PWRDS = split(/ /,$pat[0]);
-			my @TWRDS = split(/ /,$that[0]);
-			my @TPWRDS = split(/ /,$top[0]); #
-			my $pstars=0;
-			my $tstars=0;
-			my $topicstars=0;
-			
-			print FOUT "CATBEGIN,0\n";
-			
-			#patterns
-			print FOUT "PAT,$pat[0]\n";
-			$path .="<input>";
-			foreach my $w (@PWRDS)
-			{
-				$path .="/$w";
-				if ($w eq "*") 
-				{
-					$pstars++;
-					print FOUT "PSTAR,$pstars\n";
-					next;
-				}
-				if ($w eq "_") 
-				{
-					$pstars++;
-					print FOUT "PUSTAR,$pstars\n";
-					next;
-				}
-				if ($w =~ /<set>/)
-				{
-					my @set = $w =~ /<set>(.*?)<\/set>/;
-					print FOUT "PSET,$set[0]\n";
-					next;
-				}
-				if ($w =~ /<bot_name/)
-				{
-					my @v = $w =~ /name=\"(.*?)\"/;
-					print FOUT "PBOTVAR,$v[0]\n";
-					next;
-				}
-				
-				print FOUT "PWRD,$w\n";
-			}
-			print FOUT "PATEND,0\n";
-			
-			#topics
-			print FOUT "TOPIC,$top[0]\n";
-			$path .="/<topic>";
-			foreach my $w (@TPWRDS)
-			{
-				$path .="/$w";
-				if ($w eq "*") 
-				{
-					$topicstars++;
-					print FOUT "TOPICSTAR,$topicstars\n";
-					next;
-				}
-				if ($w eq "_") 
-				{
-					$topicstars++;
-					print FOUT "TOPICUSTAR,$topicstars\n";
-					next;
-				}
-				if ($w =~ /<set>/)
-				{
-					my @set = $w =~ /<set>(.*?)<\/set>/;
-					print FOUT "TOPICSET,$set[0]\n";
-					next;
-				}
-				if ($w =~ /<bot_name/)
-				{
-					my @v = $w =~ /name=\"(.*?)\"/;
-					print FOUT "TOPICBOTVAR,$v[0]\n";
-					next;
-				}
-				print FOUT "TOPICWRD,$w\n";
-			}
-			print FOUT "TOPICEND,0\n";
-			
-			#that
-			print FOUT "THAT,$that[0]\n"; #
-			$path .="/<that>";
-			foreach my $w (@TWRDS)
-			{
-				$path .="/$w";
-				if ($w eq "*") 
-				{
-					$tstars++;
-					print FOUT "THATSTAR,$tstars\n";
-					next;
-				}
-				if ($w eq "_") 
-				{
-					$tstars++;
-					print FOUT "THATUSTAR,$tstars\n";
-					next;
-				}
-				if ($w =~ /<set>/)
-				{
-					my @set = $w =~ /<set>(.*?)<\/set>/;
-					print FOUT "THATSET,$set[0]\n";
-					next;
-				}
-				if ($w =~ /<bot_name/)
-				{
-					my @v = $w =~ /name=\"(.*?)\"/;
-					print FOUT "THATBOTVAR,$v[0]\n";
-					next;
-				}
-				print FOUT "THATWRD,$w\n";
-			}
-			print FOUT "THATEND,0\n";
-			
-			#templates
-			# use AIMLIF convention of escaping sequences that are not CSV compliant namely ","-> "#Comma "
-			if ( @template > 0)
-			{
-				$template[0] =~ s/\,/\#Comma /gi;
-				$template[0] =~ s/^ //gi;
-				$template[0] =~ s/ $//gi; #
-				print FOUT "PATH,$path\n";
-				
-				#will probably have to expand this a bit
-				# since it requires representing the performative interpretation of XML that AIML assumes
-				if ($template[0] !~ /</) #
-				{
-					print FOUT "TEMPATOMIC,0\n";
-					my @TEMPWRDS = split(/ /,$template[0]); #
-					foreach my $w (@TEMPWRDS)
-					{
-					   if (length($w)>0)
-					   {
-							print FOUT "TEMPWRD,$w\n";
-						}
-					}
-					print FOUT "TEMPATOMICEND,0\n";
-				}
-				else
-				{
-					print FOUT "TEMPLATECODE,$template[0]\n";
-				}
-<<<<<<< HEAD
-				print FOUT "TEMPATOMICEND,0\n";
-			}
-			else
-			{
-				print FOUT "TEMPLATECODE,$template[0]\n";
-=======
->>>>>>> 9bc3db2a
-			}
-			
-			
-			
-			print FOUT "TEMPLATE,$template[0]\n";
-			print FOUT "CATTEXT,$c\n";
-			print FOUT "CATEND,0\n";
-			print FOUT "\n";
-		}
-
-		
-	}
-}
-close(FOUT);
-#pass2
-
-
-open (FIN,"<$intermediateFile");
-open (FOUT,">$finalFile");
-my $curPath="";
-my %overwriteSpace=();
-my $code = "";
-
-while(my $line =<FIN>)
-{
-	chomp($line);
-	if (length($line)<1) {next;}
-	my @parms=split(/\,/,$line);
-	my $cmd=$parms[0] || "";
-	my $arg=$parms[1] || "";
-	if (length($cmd)<1) {next;}
-	
-	# CATEGORY
-	if ($cmd eq "CATBEGIN")
-	{
-		$code .= "(PatternLink\n";
-		$code .= "   (SequentialAndLink\n";
-	}
-	if ($cmd eq "PATH")
-	{
-		 $curPath = $arg;
-		 #$code = "";
-		 #print "PATH --> $curPath\n";
-	}
-
-	if ($cmd eq "CATEND")
-	{
-	    $code .= ")\n";     # close category section
-<<<<<<< HEAD
-		
-=======
-	
->>>>>>> 9bc3db2a
-		if ($overwrite)
-		{
-			# overwrite in a hash space indexed by the current path
-			$overwriteSpace{$curPath} = $code;
-		}
-		else
-		{
-		 # not merging so just write it out
-		 print FOUT "$code\n";
-		}
-		 $code = "";
-	}
-	
-	# we are going to have to fix this for the various stars and variables
-	# but it is a start
-	
-	# PATTERN
-	if ($cmd eq "PAT")
-	{
-		$code .= "      (WordSequenceLink\n";
-	}
-	if ($cmd eq "PWRD")
-	{
-		$code .= "         (WordNode \"$arg\")\n";
-	}
-	if ($cmd eq "PSTAR")
-	{
-		$code .= "         (WordNode \"*\")\n";
-	}
-	if ($cmd eq "PUSTAR")
-	{
-		$code .= "         (WordNode \"_\")\n";
-	}
-	if ($cmd eq "PBOTVAR")
-	{
-		$code .= "         (BOTVARNode \"$arg\")\n";
-	}
-	if ($cmd eq "PSET")
-	{
-		$code .= "         (ConceptNode \"$arg\")\n";
-	}
-	if ($cmd eq "PATEND")
-	{
-		$code .= "         (VariableNode \"\$eol\")\n";
-		$code .= "      )\n";
-	}
-
-	#TOPIC
-	if ($cmd eq "TOPIC")
-	{
-		$code .= "      (ListLink\n";
-		$code .= "         (AnchorNode \"\#topic\")\n";
-	}
-	if ($cmd eq "TOPICWRD")
-	{
-		$code .= "         (WordNode \"$arg\")\n";
-	}
-	if ($cmd eq "TOPICSTAR")
-	{
-		$code .= "         (WordNode \"*\")\n";
-	}
-	if ($cmd eq "TOPICUSTAR")
-	{
-		$code .= "         (WordNode \"_\")\n";
-	}
-	if ($cmd eq "TOPICBOTVAR")
-	{
-		$code .= "         (BOTVARNode \"$arg\")\n";
-	}
-	if ($cmd eq "TOPICSET")
-	{
-		$code .= "         (ConceptNode \"$arg\")\n";
-	}
-	if ($cmd eq "TOPICEND")
-	{
-		$code .= "         (VariableNode \"\$topic\")\n";
-		$code .= "      )\n";
-	}
-	
-	# THAT
-	if ($cmd eq "THAT")
-	{
-		$code .= "      (ListLink\n";
-		$code .= "         (AnchorNode \"\#that\")\n";
-	}
-	if ($cmd eq "THATWRD")
-	{
-		$code .= "         (WordNode \"$arg\")\n";
-	}
-	if ($cmd eq "THATSTAR")
-	{
-		$code .= "         (WordNode \"*\")\n";
-	}
-	if ($cmd eq "THATUSTAR")
-	{
-		$code .= "         (WordNode \"_\")\n";
-	}
-	if ($cmd eq "THATBOTVAR")
-	{
-		$code .= "         (BOTVARNode \"$arg\")\n";
-	}
-	if ($cmd eq "THATSET")
-	{
-		$code .= "         (ConceptNode \"$arg\")\n";
-	}
-	if ($cmd eq "THATEND")
-	{
-		$code .= "         (VariableNode \"\$that\")\n";
-		$code .= "      )\n";
-	}	
-	
-	#template
-	if ($cmd eq "TEMPLATECODE")
-	{
-	    $code .= "     )\n";  # close pattern section
-<<<<<<< HEAD
-=======
-		$arg =~ s/\"/\'/g;
->>>>>>> 9bc3db2a
-		# just raw AIML code
-		$code .= "    (PutLink\n";
-		$code .= "       (AnchorNode \"\#reply\")\n";
-		$code .= "       (AIMLCODENode \"$arg\")\n";
-		$code .= "     )\n";
-		
-	}	
-	if ($cmd eq "TEMPATOMIC")
-	{
-	    $code .= "    )\n";  # close pattern section
-		# the AIML code was just a list of words so just setup for a word sequence
-		$code .= "    (PutLink\n";
-		$code .= "       (AnchorNode \"\#reply\")\n";
-		$code .= "       (WordSequenceLink\n";
-	}	
-	if ($cmd eq "TEMPWRD")
-	{
-		#just another word in the reply chain
-		$code .= "            (WordNode \"$arg\")\n";
-	}	
-	if ($cmd eq "TEMPATOMICEND")
-	{
-		#just another word in the reply chain
-		$code .= "        )\n";
-		$code .= "    )\n";
-	}	
-	
-	
-}
-
-#if merging then sort and write out 
-if ($overwrite)
-{
-	foreach my $p (sort keys %overwriteSpace)
-	{
-		print FOUT "$overwriteSpace{$p}\n";
-	}
-}
-
-close(FIN);
-close(FOUT);
-exit;
-=for comment 
-
-original AIML :
-
-<category>
- <pattern>Hello</pattern>
- <template> Hi there. </template> 
-</category>
-
-has implied fields of <topic>*</topic>  and <that>*</that>:
-
-<category>
- <pattern>Hello</pattern>
- <topic>*</topic> 
- <that>*</that>
- <template> Hi there. </template> 
-</category>
-
-which is translates to an intermediate sequence of 
-
-CATBEGIN,0
-PAT,Hello
-PWRD,Hello
-PATEND,0
-TOPIC,*
-TOPICSTAR,1
-TOPICEND,0
-THAT,*
-THATSTAR,1
-THATEND,0
-PATH,<input>/Hello/<topic>/*/<that>/*
-TEMPLATE, Hi there. 
-CATTEXT, <category> <pattern>Hello</pattern> <topic>*</topic> <that>*</that> <template> Hi there. </template> </category>
-CATEND,0
-
-
-=OpenCog equivalents
-* R1 example.
-```
-PatternLink
-   SequentailAndLink
-      WordSequenceLink
-         WordNode "Hello"
-         VariableNode "$eol"     # rest of the input line
-      ListLink
-         AnchoreNode "#that"
-         VariableNode "$that"
-      ListLink
-         AnchorNode "#topic"
-         VariableNode "$topic"
-      PutLink                    # if the above conditions are satisfied
-         AnchorNode "#reply"     # then this PutLink is triggered.
-         WordSequenceLink        # This is the reply.
-            WordNode "Hi"
-            WordNode "there"
-```
-
-Or in more scheme-ish format 
-
-(PatternLink
-   (SequentialAndLink
-      (WordSequenceLink
-         (WordNode "Hello")
-         (VariableNode "$eol")
-      )
-      (ListLink
-         (AnchorNode "#topic")
-         (WordNode "*")
-         (VariableNode "$topic")
-      )
-      (ListLink
-         (AnchorNode "#that")
-         (WordNode "*")
-         (VariableNode "$that")
-      )
-    )
-    (PutLink
-       (AnchorNode "#reply")
-       (WordSequenceLink
-            (WordNode "Hi")
-            (WordNode "there.")
-        )
-    )
-)
-
-
-
-=end comment
-
+		if ($overwrite)
+		{
+			# overwrite in a hash space indexed by the current path
+			$overwriteSpace{$curPath} = $code;
+		}
+		else
+		{
+		 # not merging so just write it out
+		 print FOUT "$code\n";
+		}
+		 $code = "";
+	}
+	
+	# we are going to have to fix this for the various stars and variables
+	# but it is a start
+	
+	# PATTERN
+	if ($cmd eq "PAT")
+	{
+		$code .= "      (WordSequenceLink\n";
+	}
+	if ($cmd eq "PWRD")
+	{
+		$code .= "         (WordNode \"$arg\")\n";
+	}
+	if ($cmd eq "PSTAR")
+	{
+		$code .= "         (WordNode \"*\")\n";
+	}
+	if ($cmd eq "PUSTAR")
+	{
+		$code .= "         (WordNode \"_\")\n";
+	}
+	if ($cmd eq "PBOTVAR")
+	{
+		$code .= "         (BOTVARNode \"$arg\")\n";
+	}
+	if ($cmd eq "PSET")
+	{
+		$code .= "         (ConceptNode \"$arg\")\n";
+	}
+	if ($cmd eq "PATEND")
+	{
+		$code .= "         (VariableNode \"\$eol\")\n";
+		$code .= "      )\n";
+	}
+
+	#TOPIC
+	if ($cmd eq "TOPIC")
+	{
+		$code .= "      (ListLink\n";
+		$code .= "         (AnchorNode \"\#topic\")\n";
+	}
+	if ($cmd eq "TOPICWRD")
+	{
+		$code .= "         (WordNode \"$arg\")\n";
+	}
+	if ($cmd eq "TOPICSTAR")
+	{
+		$code .= "         (WordNode \"*\")\n";
+	}
+	if ($cmd eq "TOPICUSTAR")
+	{
+		$code .= "         (WordNode \"_\")\n";
+	}
+	if ($cmd eq "TOPICBOTVAR")
+	{
+		$code .= "         (BOTVARNode \"$arg\")\n";
+	}
+	if ($cmd eq "TOPICSET")
+	{
+		$code .= "         (ConceptNode \"$arg\")\n";
+	}
+	if ($cmd eq "TOPICEND")
+	{
+		$code .= "         (VariableNode \"\$topic\")\n";
+		$code .= "      )\n";
+	}
+	
+	# THAT
+	if ($cmd eq "THAT")
+	{
+		$code .= "      (ListLink\n";
+		$code .= "         (AnchorNode \"\#that\")\n";
+	}
+	if ($cmd eq "THATWRD")
+	{
+		$code .= "         (WordNode \"$arg\")\n";
+	}
+	if ($cmd eq "THATSTAR")
+	{
+		$code .= "         (WordNode \"*\")\n";
+	}
+	if ($cmd eq "THATUSTAR")
+	{
+		$code .= "         (WordNode \"_\")\n";
+	}
+	if ($cmd eq "THATBOTVAR")
+	{
+		$code .= "         (BOTVARNode \"$arg\")\n";
+	}
+	if ($cmd eq "THATSET")
+	{
+		$code .= "         (ConceptNode \"$arg\")\n";
+	}
+	if ($cmd eq "THATEND")
+	{
+		$code .= "         (VariableNode \"\$that\")\n";
+		$code .= "      )\n";
+	}	
+	
+	#template
+	if ($cmd eq "TEMPLATECODE")
+	{
+	    $code .= "     )\n";  # close pattern section
+		$arg =~ s/\"/\'/g;
+		# just raw AIML code
+		$code .= "    (PutLink\n";
+		$code .= "       (AnchorNode \"\#reply\")\n";
+		$code .= "       (AIMLCODENode \"$arg\")\n";
+		$code .= "     )\n";
+		
+	}	
+	if ($cmd eq "TEMPATOMIC")
+	{
+	    $code .= "    )\n";  # close pattern section
+		# the AIML code was just a list of words so just setup for a word sequence
+		$code .= "    (PutLink\n";
+		$code .= "       (AnchorNode \"\#reply\")\n";
+		$code .= "       (WordSequenceLink\n";
+	}	
+	if ($cmd eq "TEMPWRD")
+	{
+		#just another word in the reply chain
+		$code .= "            (WordNode \"$arg\")\n";
+	}	
+	if ($cmd eq "TEMPATOMICEND")
+	{
+		#just another word in the reply chain
+		$code .= "        )\n";
+		$code .= "    )\n";
+	}	
+	
+	
+}
+
+#if merging then sort and write out 
+if ($overwrite)
+{
+	foreach my $p (sort keys %overwriteSpace)
+	{
+		print FOUT "$overwriteSpace{$p}\n";
+	}
+}
+
+close(FIN);
+close(FOUT);
+exit;
+=for comment 
+
+original AIML :
+
+<category>
+ <pattern>Hello</pattern>
+ <template> Hi there. </template> 
+</category>
+
+has implied fields of <topic>*</topic>  and <that>*</that>:
+
+<category>
+ <pattern>Hello</pattern>
+ <topic>*</topic> 
+ <that>*</that>
+ <template> Hi there. </template> 
+</category>
+
+which is translates to an intermediate sequence of 
+
+CATBEGIN,0
+PAT,Hello
+PWRD,Hello
+PATEND,0
+TOPIC,*
+TOPICSTAR,1
+TOPICEND,0
+THAT,*
+THATSTAR,1
+THATEND,0
+PATH,<input>/Hello/<topic>/*/<that>/*
+TEMPLATE, Hi there. 
+CATTEXT, <category> <pattern>Hello</pattern> <topic>*</topic> <that>*</that> <template> Hi there. </template> </category>
+CATEND,0
+
+
+=OpenCog equivalents
+* R1 example.
+```
+PatternLink
+   SequentailAndLink
+      WordSequenceLink
+         WordNode "Hello"
+         VariableNode "$eol"     # rest of the input line
+      ListLink
+         AnchoreNode "#that"
+         VariableNode "$that"
+      ListLink
+         AnchorNode "#topic"
+         VariableNode "$topic"
+      PutLink                    # if the above conditions are satisfied
+         AnchorNode "#reply"     # then this PutLink is triggered.
+         WordSequenceLink        # This is the reply.
+            WordNode "Hi"
+            WordNode "there"
+```
+
+Or in more scheme-ish format 
+
+(PatternLink
+   (SequentialAndLink
+      (WordSequenceLink
+         (WordNode "Hello")
+         (VariableNode "$eol")
+      )
+      (ListLink
+         (AnchorNode "#topic")
+         (WordNode "*")
+         (VariableNode "$topic")
+      )
+      (ListLink
+         (AnchorNode "#that")
+         (WordNode "*")
+         (VariableNode "$that")
+      )
+    )
+    (PutLink
+       (AnchorNode "#reply")
+       (WordSequenceLink
+            (WordNode "Hi")
+            (WordNode "there.")
+        )
+    )
+)
+
+
+
+=end comment
+