--- conflicted
+++ resolved
@@ -269,15 +269,11 @@
     PyList_Append(this->sys_path, PyString_FromString(path.c_str()));
 }
 
-<<<<<<< HEAD
 /**
 * Add all the .py files in the given directory as modules to __main__ and keeping the refrences
 * in a dictionary (this->modules)
 */
-void PythonEval::add_module_directory(const boost::filesystem3::path &p)
-=======
 void PythonEval::add_module_directory(const boost::filesystem::path &p)
->>>>>>> fd908218
 {
     vector<boost::filesystem::path> files;
     vector<boost::filesystem::path> pyFiles;
@@ -313,15 +309,11 @@
     Py_DECREF(pyList);
 }
 
-<<<<<<< HEAD
 /**
 * Add the .py file in the given path as a module to __main__ and keeping the refrences
 * in a dictionary (this->modules)
 */
-void PythonEval::add_module_file(const boost::filesystem3::path &p)
-=======
 void PythonEval::add_module_file(const boost::filesystem::path &p)
->>>>>>> fd908218
 {
     this->addSysPath(p.parent_path().c_str());
 
