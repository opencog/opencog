--- conflicted
+++ resolved
@@ -74,8 +74,8 @@
 
 	INSTALL (TARGETS cogserver_type_constructors
 		DESTINATION "${DATADIR}/python/opencog")
-<<<<<<< HEAD
-    ############################ spacetime #########################
+
+	############################ spacetime #########################
 	#"../../spacetime/SpaceServer.h" "../../spacetime/TimeServer.h"
 	CYTHON_ADD_MODULE_PYX(spacetime
 		"${ATOMSPACE_INCLUDE_DIR}/opencog/cython/opencog/atomspace.pxd"
@@ -85,7 +85,7 @@
 		spacetime.cpp
 	)
 
-   TARGET_LINK_LIBRARIES(spacetime_cython
+	TARGET_LINK_LIBRARIES(spacetime_cython
 		SpaceMap
 		spacetime
 		${ATOMSPACE_LIBRARIES}
@@ -99,61 +99,8 @@
 
 	INSTALL (TARGETS spacetime_cython
 		DESTINATION "${DATADIR}/python/opencog")
-=======
-        ############################ spacetime #########################
-	#"../../spacetime/SpaceServer.h" "../../spacetime/TimeServer.h"
-	CYTHON_ADD_MODULE_PYX(spacetime
-	  "${ATOMSPACE_INCLUDE_DIR}/opencog/cython/opencog/atomspace.pxd"
-	  )
-	list(APPEND ADDITIONAL_MAKE_CLEAN_FILES "spacetime.cpp")
-	ADD_LIBRARY(spacetime_cython SHARED
-	  spacetime.cpp
-	  )
-
-    TARGET_LINK_LIBRARIES(spacetime_cython
-	      SpaceMap
-		  spacetime
-		  ${ATOMSPACE_LIBRARIES}
-		  ${COGUTIL_LIBRARY}
-		  ${PYTHON_LIBRARIES}
-		  )
-
-		SET_TARGET_PROPERTIES(spacetime_cython PROPERTIES
-		  PREFIX ""
-		  OUTPUT_NAME spacetime)
-
-		INSTALL (TARGETS spacetime_cython
-		  DESTINATION "${DATADIR}/python/opencog")
-
-    ############################ spatial #########################
-	CYTHON_ADD_MODULE_PYX(spatial
-	  "${ATOMSPACE_INCLUDE_DIR}/opencog/cython/opencog/atomspace.pxd"
-	  "../../spacetime/SpaceServer.h" "../../spacetime/TimeServer.h"
-	  )
-	list(APPEND ADDITIONAL_MAKE_CLEAN_FILES "spatial.cpp")
-	ADD_LIBRARY(spatial_cython SHARED
-	  spatial.cpp
-	  )
-
-    TARGET_LINK_LIBRARIES(spatial_cython
-                  SpaceMap
-                  SpaceMapUtil
-		  spacetime
-		  ${ATOMSPACE_LIBRARIES}
-		  ${COGUTIL_LIBRARY}
-		  ${PYTHON_LIBRARIES}
-		  )
-
-		SET_TARGET_PROPERTIES(spatial_cython PROPERTIES
-		  PREFIX ""
-		  OUTPUT_NAME spatial)
-
-		INSTALL (TARGETS spatial_cython
-		  DESTINATION "${DATADIR}/python/opencog")
-ENDIF (HAVE_ATOMSPACE)
->>>>>>> 37ad2a04
-
-   ############################ spatial #########################
+
+	############################ spatial #########################
 	CYTHON_ADD_MODULE_PYX(spatial
 		"${ATOMSPACE_INCLUDE_DIR}/opencog/cython/opencog/atomspace.pxd"
 		"../../spacetime/SpaceServer.h" "../../spacetime/TimeServer.h"
@@ -163,8 +110,9 @@
 		spatial.cpp
 	)
 
-   TARGET_LINK_LIBRARIES(spatial_cython
+	TARGET_LINK_LIBRARIES(spatial_cython
 		SpaceMap
+		SpaceMapUtil
 		spacetime
 		${ATOMSPACE_LIBRARIES}
 		${COGUTIL_LIBRARY}
