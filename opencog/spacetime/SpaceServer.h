/*
 * opencog/spacetime/SpaceServer.h
 *
 * Copyright (C) 2008-2010 OpenCog Foundation
 * Copyright (C) 2002-2007 Novamente LLC
 * All Rights Reserved
 *
 * This program is free software; you can redistribute it and/or modify
 * it under the terms of the GNU Affero General Public License v3 as
 * published by the Free Software Foundation and including the exceptions
 * at http://opencog.org/wiki/Licenses
 *
 * This program is distributed in the hope that it will be useful,
 * but WITHOUT ANY WARRANTY; without even the implied warranty of
 * MERCHANTABILITY or FITNESS FOR A PARTICULAR PURPOSE.  See the
 * GNU General Public License for more details.
 *
 * You should have received a copy of the GNU Affero General Public License
 * along with this program; if not, write to:
 * Free Software Foundation, Inc.,
 * 51 Franklin Street, Fifth Floor, Boston, MA 02110-1301 USA.
 */
#ifndef _OPENCOG_SPACESERVER_H
#define _OPENCOG_SPACESERVER_H

/**
 *
 * Comment on 20150831 by @YiShan
<<<<<<< HEAD
 * Currently we seperate the entity operation in old SpaceMap to EntityManager class
 * This makes SpaceServer a little messy. But it's good for readibility of SpaceMap.
 */
 
=======
 * Currently we seperate the entity operation in old SpaceMap to EntityRecorder class
 * This makes SpaceServer a little messy. But it's good for readibility of SpaceMap.
 */

>>>>>>> 37ad2a04

/**
 * SpaceServer.h
 * This class is used to associate spatial information (coordinates)
 * to atom handles (representing entities) at a given timestamp.
 * It implements SavableRepository so that it can be saved and loaded
 * by SavingLoading class.
 *
 * NOTE: This API and the spatial information for each entity in
 * SpaceServer are provisory and they will be improved as new features
 * are needed...
 *
 * @author Welter Luigi
 */
#include <exception>
#include <string>
#include <map>

#include <boost/signals2.hpp>

#include <opencog/util/exceptions.h>

#include <opencog/atomspace/Handle.h>
#include <opencog/atomspace/TruthValue.h>

#include <opencog/spatial/3DSpaceMap/Block3DMapUtil.h>
#include <opencog/spatial/3DSpaceMap/OctomapOcTree.h>
<<<<<<< HEAD
#include <opencog/spatial/3DSpaceMap/EntityManager.h>
=======
#include <opencog/spatial/3DSpaceMap/EntityRecorder.h>
>>>>>>> 37ad2a04

#include "SpaceServerContainer.h"
#include "Temporal.h"

namespace opencog
{
    /** \addtogroup grp_spacetime
     *  @{
     */

    class AtomSpace;
    class TimeServer;
    class SpaceServerSavable;
    typedef std::string TimeDomain;
    extern TimeDomain DEFAULT_TIMEDOMAIN;
    /**
     * New SpaceServer for 3D map, using Octree3DMapManager, not using LocalSpaceMap2D anymore.
     * The biggest change in orgnization is every Map handle match one map for a scene (such as a room)
     * The former SpaceServer would generate a new map copy when there is a change in the map (such as something moved)
     * Now, we don't save all the copies. Now one scene only has one map handle (not create a lot via the time)
<<<<<<< HEAD
     * But the robot will enter more than one scene in the virtual world, so our HandleToScenes (std::map<Handle, pair<SpaceMap*, EntityManager*> >),
=======
     * But the robot will enter more than one scene in the virtual world, so our HandleToScenes (std::map<Handle, Scene >),
>>>>>>> 37ad2a04
     * will save all the scenes.
     * @author Shujing ke  rainkekekeke@gmail.com
     */

    class SpaceServer
    {
        friend class SpaceServerSavable;
<<<<<<< HEAD

    public:

        typedef spatial::BlockVector SpaceMapPoint;
        typedef spatial::OctomapOcTree SpaceMap;
        typedef std::map<Handle, pair<SpaceMap*, EntityManager*> > HandleToScenes;
=======
        /**
         * Currently it's just a inner wrapper for SpaceMap and EntityRecorder
         * since it's ugly to use pair to access them.
         * The user of SpaceServer doesn't need to know this.
         */
        struct Scene
        {
        Scene(const string& mapName, double resolution):
            spaceMap(mapName, resolution), entityRecorder(){}
            spatial::OctomapOcTree spaceMap;
            spatial::EntityRecorder entityRecorder;
        };

        typedef std::map<Handle, Scene> HandleToScenes;

    public:

        typedef spatial::EntityRecorder EntityRecorder;
        typedef spatial::BlockVector SpaceMapPoint;
        typedef spatial::OctomapOcTree SpaceMap;
>>>>>>> 37ad2a04

        explicit SpaceServer(AtomSpace&);
        virtual ~SpaceServer();

        /**
         * Gets a const reference to a specific SpaceMap for make queries
         * @throws RuntimeException if the given Handle is not a valid
         *        SpaceMap handle or if there is no SpaceMap for that node
         *         in SpaceServer
         */
        const SpaceMap& getMap(Handle spaceMapHandle) const
            throw (opencog::RuntimeException, std::bad_exception);

        /**
<<<<<<< HEAD
         * Gets a const reference to a specific EntityManager for make queries
         * @throws RuntimeException if the given Handle is not a valid
         *        SpaceMap handle or if there is no EntityManager for that node
         *         in SpaceServer
         */
        const EntityManager& getEntityManager(Handle spaceMapHandle) const
=======
         * Gets a const reference to a specific EntityRecorder for make queries
         * @throws RuntimeException if the given Handle is not a valid
         *        SpaceMap handle or if there is no EntityRecorder for that node
         *         in SpaceServer
         */
        const EntityRecorder& getEntityRecorder(Handle spaceMapHandle) const
>>>>>>> 37ad2a04
            throw (opencog::RuntimeException, std::bad_exception);

        /**
         * Checks if this SpaceServer contains a map with the given handle
         **/
        const bool containsMap(Handle spaceMapHandle) const;

        /**
         * Gets a const reference to the latest (more recent) map in this
         * SpaceServer
         */
<<<<<<< HEAD
        SpaceMap& getLatestMap() const
            throw (opencog::AssertionException, std::bad_exception);

=======
        const SpaceMap& getLatestMap() const
            throw (opencog::AssertionException, std::bad_exception);

        const SpaceServer::EntityRecorder& getLatestEntityRecorder() const;

>>>>>>> 37ad2a04
        /**
         * Gets the Handle of the latest map (== the map for current scene)  in this SpaceServer
         */
        Handle getLatestMapHandle() const;

        /**
         * Sometimes, like when doing planning, we need to clone a spaceMap for reasoning about the things just happen in imagination, but not really happen,
         * to avoid really changing the real spaceMap.
         */
        SpaceMap* cloneTheLatestSpaceMap() const;
        SpaceMap* cloneSpaceMap(Handle spaceMapHandle) const;

        /**
         * create a new spaceMap for a new scene
         * (it will create a new Octree3DMapMananger)
         * if there is already a spaceMap of this _mapName,
         * just get it and set it to be the current map,
         * not to create a new spaceMap
         */

<<<<<<< HEAD
        Handle addOrGetSpaceMap(octime_t timestamp, std::string _mapName,double _resolution, float _agentHeight, const TimeDomain& timeDomain = DEFAULT_TIMEDOMAIN);
=======
        Handle addOrGetSpaceMap(octime_t timestamp, std::string _mapName, double _resolution, const TimeDomain& timeDomain = DEFAULT_TIMEDOMAIN);
>>>>>>> 37ad2a04

        /**
         * comment@20150520 by YiShan
         * In the new embodiment code there may be multiple scenes,
         * So the user may want to add space info in different space map.
         * To fix this, we insert the second parameter "spaceMapHandle"
         * to allow user to add space info in different scene.
         * Some member functions having the same problem also have the argument.
         */
        bool addSpaceInfo(Handle objectNode, Handle spaceMapHandle,
                          bool isSelfObject, bool isAvatarEntity,
                          octime_t timestamp,
                          double objX, double objY, double objZ,
                          const TimeDomain& timeDomain = DEFAULT_TIMEDOMAIN);


        void removeSpaceInfo(Handle objectNode, Handle spaceMapHandle, octime_t timestamp = 0, const TimeDomain& timeDomain = DEFAULT_TIMEDOMAIN);

        /**
         * SpaceServerContainer virtual methods:
         */
        void mapRemoved(Handle mapId);
        void mapPersisted(Handle mapId);
        std::string getMapIdString(Handle mapId) const;

        /**
         * Sets the agent radius needed to define which grid cells are free for
         * navigation purposes
         */
        void setAgentRadius(unsigned int radius);

        /**
         * Sets the agent height.
         */
        void setAgentHeight(unsigned int height, Handle spaceMapHandle);
        void setTimeServer(TimeServer*);

        /**
         * Remove the spaceMap for the given handle.
         */
        void removeMap(Handle spaceMapHandle);

        /**
         * Gets the number of SpaceMaps stores within the SpaceServer
         */
        unsigned int getSpaceMapsSize() const;

        /**
         * Return true iff reference for latest map is not NULL
         */
        const bool isLatestMapValid() const;

        void clear();

        /**
         * Converts the map identified by the given Handle into a string
         * representation of it.
         */
        std::string mapToString(Handle mapHandle) const;

        /**
         * TODO
         */
        Handle mapFromString(const std::string& stringMap);

        /**
         * Overrides and declares copy constructor and equals operator
         * as deleted function for avoiding large object copying by mistake.
         */
        SpaceServer& operator=(const SpaceServer&)=delete;
        SpaceServer(const SpaceServer&)=delete;

    private:

        AtomSpace* atomspace;
        TimeServer* timeser;

        /**
         * signal connections used to keep track of atom removal in the SpaceMap
         */
        boost::signals2::connection removedAtomConnection;
        boost::signals2::connection addedAtomConnection;

        void atomRemoved(AtomPtr);
        void atomAdded(Handle);

        Handle addPropertyPredicate(std::string predicateName,
                                    Handle,
                                    Handle,
                                    TruthValuePtr);

        /**
         * space maps contained by this SpaceServer. Each space map is
         * associated to an Atom handle, which is associated to a
         * specific zone map.
         */
        HandleToScenes scenes;

        /**
         * comment@20150520 by YiShan
         * Because we'd like to have multiple map in the new embodiment code,
         * we use the "spaceMaps" data members to represent all the current scenes we know.
         * The "curMap" and "curSpaceMapHandle" members are used in the old embodiment code to represent a single current scene.
         * To be compatible to the old code we still preserve these two members.
         */
        SpaceMap* curMap;
<<<<<<< HEAD
=======
        EntityRecorder* curEntityRecorder;
>>>>>>> 37ad2a04
        Handle curSpaceMapHandle;

        /**
         * Current agent radius
         */
        unsigned int agentRadius;

        /**
         * Current agent height
         */
        unsigned int agentHeight;

    };

} // namespace opencog

#endif // _OPENCOG_SPACESERVER_H<|MERGE_RESOLUTION|>--- conflicted
+++ resolved
@@ -26,17 +26,10 @@
 /**
  *
  * Comment on 20150831 by @YiShan
-<<<<<<< HEAD
- * Currently we seperate the entity operation in old SpaceMap to EntityManager class
- * This makes SpaceServer a little messy. But it's good for readibility of SpaceMap.
- */
- 
-=======
  * Currently we seperate the entity operation in old SpaceMap to EntityRecorder class
  * This makes SpaceServer a little messy. But it's good for readibility of SpaceMap.
  */
 
->>>>>>> 37ad2a04
 
 /**
  * SpaceServer.h
@@ -64,11 +57,7 @@
 
 #include <opencog/spatial/3DSpaceMap/Block3DMapUtil.h>
 #include <opencog/spatial/3DSpaceMap/OctomapOcTree.h>
-<<<<<<< HEAD
-#include <opencog/spatial/3DSpaceMap/EntityManager.h>
-=======
 #include <opencog/spatial/3DSpaceMap/EntityRecorder.h>
->>>>>>> 37ad2a04
 
 #include "SpaceServerContainer.h"
 #include "Temporal.h"
@@ -89,11 +78,7 @@
      * The biggest change in orgnization is every Map handle match one map for a scene (such as a room)
      * The former SpaceServer would generate a new map copy when there is a change in the map (such as something moved)
      * Now, we don't save all the copies. Now one scene only has one map handle (not create a lot via the time)
-<<<<<<< HEAD
-     * But the robot will enter more than one scene in the virtual world, so our HandleToScenes (std::map<Handle, pair<SpaceMap*, EntityManager*> >),
-=======
      * But the robot will enter more than one scene in the virtual world, so our HandleToScenes (std::map<Handle, Scene >),
->>>>>>> 37ad2a04
      * will save all the scenes.
      * @author Shujing ke  rainkekekeke@gmail.com
      */
@@ -101,14 +86,6 @@
     class SpaceServer
     {
         friend class SpaceServerSavable;
-<<<<<<< HEAD
-
-    public:
-
-        typedef spatial::BlockVector SpaceMapPoint;
-        typedef spatial::OctomapOcTree SpaceMap;
-        typedef std::map<Handle, pair<SpaceMap*, EntityManager*> > HandleToScenes;
-=======
         /**
          * Currently it's just a inner wrapper for SpaceMap and EntityRecorder
          * since it's ugly to use pair to access them.
@@ -129,7 +106,6 @@
         typedef spatial::EntityRecorder EntityRecorder;
         typedef spatial::BlockVector SpaceMapPoint;
         typedef spatial::OctomapOcTree SpaceMap;
->>>>>>> 37ad2a04
 
         explicit SpaceServer(AtomSpace&);
         virtual ~SpaceServer();
@@ -144,21 +120,12 @@
             throw (opencog::RuntimeException, std::bad_exception);
 
         /**
-<<<<<<< HEAD
-         * Gets a const reference to a specific EntityManager for make queries
-         * @throws RuntimeException if the given Handle is not a valid
-         *        SpaceMap handle or if there is no EntityManager for that node
-         *         in SpaceServer
-         */
-        const EntityManager& getEntityManager(Handle spaceMapHandle) const
-=======
          * Gets a const reference to a specific EntityRecorder for make queries
          * @throws RuntimeException if the given Handle is not a valid
          *        SpaceMap handle or if there is no EntityRecorder for that node
          *         in SpaceServer
          */
         const EntityRecorder& getEntityRecorder(Handle spaceMapHandle) const
->>>>>>> 37ad2a04
             throw (opencog::RuntimeException, std::bad_exception);
 
         /**
@@ -170,17 +137,11 @@
          * Gets a const reference to the latest (more recent) map in this
          * SpaceServer
          */
-<<<<<<< HEAD
-        SpaceMap& getLatestMap() const
-            throw (opencog::AssertionException, std::bad_exception);
-
-=======
         const SpaceMap& getLatestMap() const
             throw (opencog::AssertionException, std::bad_exception);
 
         const SpaceServer::EntityRecorder& getLatestEntityRecorder() const;
 
->>>>>>> 37ad2a04
         /**
          * Gets the Handle of the latest map (== the map for current scene)  in this SpaceServer
          */
@@ -201,11 +162,7 @@
          * not to create a new spaceMap
          */
 
-<<<<<<< HEAD
-        Handle addOrGetSpaceMap(octime_t timestamp, std::string _mapName,double _resolution, float _agentHeight, const TimeDomain& timeDomain = DEFAULT_TIMEDOMAIN);
-=======
         Handle addOrGetSpaceMap(octime_t timestamp, std::string _mapName, double _resolution, const TimeDomain& timeDomain = DEFAULT_TIMEDOMAIN);
->>>>>>> 37ad2a04
 
         /**
          * comment@20150520 by YiShan
@@ -312,10 +269,7 @@
          * To be compatible to the old code we still preserve these two members.
          */
         SpaceMap* curMap;
-<<<<<<< HEAD
-=======
         EntityRecorder* curEntityRecorder;
->>>>>>> 37ad2a04
         Handle curSpaceMapHandle;
 
         /**
