--- conflicted
+++ resolved
@@ -106,21 +106,13 @@
 
 void SpaceServer::setAgentHeight(unsigned int _height, Handle spaceMapHandle)
 {
-<<<<<<< HEAD
-    if (scenes.find(spaceMapHandle) == scenes.end()) {
-=======
     auto scenePairItr = scenes.find(spaceMapHandle);
     if ( scenePairItr == scenes.end()) {
->>>>>>> 37ad2a04
         logger().error("SpaceServer::setAgentHeight - Map not found!");
         return;
     }
 
-<<<<<<< HEAD
-    SpaceMap* theMap = scenes[spaceMapHandle].first;
-=======
     SpaceMap& theMap = (scenePairItr->second).spaceMap;
->>>>>>> 37ad2a04
 
     if (agentHeight != _height) {
         agentHeight = _height;
@@ -138,11 +130,7 @@
             ATOM_AS_STRING(spaceMapHandle)
             : "Handle::UNDEFINED");
 
-<<<<<<< HEAD
-    HandleToScenes::const_iterator itr = scenes.find(spaceMapHandle);
-=======
     auto itr = scenes.find(spaceMapHandle);
->>>>>>> 37ad2a04
 
     if (itr == scenes.end()) {
         throw opencog::RuntimeException(TRACE_INFO,
@@ -150,15 +138,6 @@
                 ATOM_AS_STRING(spaceMapHandle));
     }
 
-<<<<<<< HEAD
-    return *((itr->second).first);
-}
-
-const EntityManager& SpaceServer::getEntityManager(Handle spaceMapHandle) const
-    throw (opencog::RuntimeException, std::bad_exception)
-{
-    logger().fine("SpaceServer::getEntityManager() for mapHandle = %s",
-=======
     return (itr->second).spaceMap;
 }
 
@@ -166,22 +145,10 @@
     throw (opencog::RuntimeException, std::bad_exception)
 {
     logger().fine("SpaceServer::getEntityRecorder() for mapHandle = %s",
->>>>>>> 37ad2a04
             spaceMapHandle != Handle::UNDEFINED ?
             ATOM_AS_STRING(spaceMapHandle)
             : "Handle::UNDEFINED");
 
-<<<<<<< HEAD
-    HandleToScenes::const_iterator itr = scenes.find(spaceMapHandle);
-
-    if (itr == scenes.end()) {
-        throw opencog::RuntimeException(TRACE_INFO,
-                "SpaceServer - Found no EntityManager associate with handle: '%s'.",
-                ATOM_AS_STRING(spaceMapHandle));
-    }
-
-    return *((itr->second).second);
-=======
     auto itr = scenes.find(spaceMapHandle);
 
     if (itr == scenes.end()) {
@@ -191,7 +158,6 @@
     }
 
     return (itr->second).entityRecorder;
->>>>>>> 37ad2a04
 }
 
 
@@ -216,14 +182,6 @@
     return getEntityRecorder(curSpaceMapHandle);
 }
 
-<<<<<<< HEAD
-void SpaceServer::removeMap(Handle spaceMapHandle)
-{
-    HandleToScenes::iterator itr = scenes.find(spaceMapHandle);
-    if (itr != scenes.end()) {
-        delete (itr->second).first;
-        delete (itr->second).second;
-=======
 Handle SpaceServer::getLatestMapHandle() const
 {
     return curSpaceMapHandle;
@@ -233,7 +191,6 @@
 {
     auto itr = scenes.find(spaceMapHandle);
     if (itr != scenes.end()) {
->>>>>>> 37ad2a04
         scenes.erase(itr);
     }
 }
@@ -245,13 +202,6 @@
 
 void SpaceServer::clear()
 {
-<<<<<<< HEAD
-    for (auto itr = scenes.begin(); itr != scenes.end(); ++itr) {
-        delete (itr->second).first;
-        delete (itr->second).second;
-    }
-=======
->>>>>>> 37ad2a04
     scenes.clear();
 }
 
@@ -264,11 +214,7 @@
 {
     auto itr = scenes.find(spaceMapHandle);
     return (itr == scenes.end())
-<<<<<<< HEAD
-        ? ((itr->second).first)->clone()
-=======
         ? (itr->second).spaceMap.clone()
->>>>>>> 37ad2a04
         : nullptr;
 }
 
@@ -276,15 +222,12 @@
 {
     if (spaceMapHandle == Handle::UNDEFINED) {
         logger().error("SpaceServer::addSpaceInfo - No space map now!");
-<<<<<<< HEAD
-=======
         return false;
     }
 
     auto scenePairItr = scenes.find(spaceMapHandle);
     if ( scenePairItr == scenes.end()) {
         logger().error("SpaceServer::removeSpaceInfo - No space map now!");
->>>>>>> 37ad2a04
         return false;
     }
 
@@ -297,54 +240,26 @@
 
     if (atomspace->get_type(objectNode) == STRUCTURE_NODE) {
         // it's a block
-<<<<<<< HEAD
-        SpaceMap* theSpaceMap = scenes[spaceMapHandle].first;
-        theSpaceMap->addSolidUnitBlock(objectNode, pos);
-    } else {
-        EntityManager* entityManager = scenes[spaceMapHandle].second;
-        entityManager->addNoneBlockEntity(objectNode, pos, isSelfObject, isAvatarEntity, timestamp);
-=======
         SpaceMap& theSpaceMap = (scenePairItr->second).spaceMap;
         theSpaceMap.addSolidUnitBlock(objectNode, pos);
     } else {
         EntityRecorder& entityRecorder = (scenePairItr->second).entityRecorder;
         entityRecorder.addNoneBlockEntity(objectNode, pos, isSelfObject, isAvatarEntity, timestamp);
->>>>>>> 37ad2a04
     }
     return true;
 }
 
-<<<<<<< HEAD
-Handle SpaceServer::addOrGetSpaceMap(octime_t timestamp, std::string _mapName, double _resolution, float _agentHeight, const TimeDomain& timeDomain)
-=======
 Handle SpaceServer::addOrGetSpaceMap(octime_t timestamp, std::string _mapName, double _resolution, const TimeDomain& timeDomain)
->>>>>>> 37ad2a04
 {
     Handle spaceMapHandle = atomspace->get_handle(SPACE_MAP_NODE,_mapName);
 
     // There is not a space map node for this map in the atomspace, so create a new one
-<<<<<<< HEAD
-    if (spaceMapNode == Handle::UNDEFINED) {
-        spaceMapNode = atomspace->add_node(SPACE_MAP_NODE,_mapName);
-        atomspace->set_LTI(spaceMapNode, 1);
-        timeser->addTimeInfo(spaceMapNode, timestamp, timeDomain);
-
-        SpaceMap* newSpaceMap = new SpaceMap(_mapName, _resolution, _agentHeight);
-
-        EntityManager* newEntityManager = new EntityManager();
-        // add into the map set
-        scenes.insert(HandleToScenes::value_type(spaceMapNode, pair<SpaceMap*, EntityManager*>(newSpaceMap, newEntityManager)));
-        curMap = newSpaceMap;
-    } else {
-        curMap = scenes[spaceMapNode].first;
-=======
     if (spaceMapHandle == Handle::UNDEFINED) {
         spaceMapHandle = atomspace->add_node(SPACE_MAP_NODE,_mapName);
         atomspace->set_LTI(spaceMapHandle, 1);
         timeser->addTimeInfo(spaceMapHandle, timestamp, timeDomain);
         scenes.emplace(std::piecewise_construct, std::make_tuple(spaceMapHandle),
                        std::make_tuple(_mapName, _resolution));
->>>>>>> 37ad2a04
     }
 
     curSpaceMapHandle = spaceMapHandle;
@@ -357,13 +272,9 @@
         logger().error("SpaceServer::removeSpaceInfo - Undefined SpaceMap!");
         return;
     }
-<<<<<<< HEAD
-    if (scenes.find(spaceMapHandle) == scenes.end()) {
-=======
 
     auto scenePairItr = scenes.find(spaceMapHandle);
     if ( scenePairItr == scenes.end()) {
->>>>>>> 37ad2a04
         logger().error("SpaceServer::removeSpaceInfo - No space map now!");
         return;
     }
@@ -372,22 +283,12 @@
         timeser->addTimeInfo(spaceMapHandle, timestamp, timeDomain);
     }
 
-<<<<<<< HEAD
-
-    if (atomspace->get_type(objectNode) == STRUCTURE_NODE) {
-        SpaceMap* theSpaceMap = scenes[spaceMapHandle].first;
-        theSpaceMap->removeSolidUnitBlock(objectNode);
-    } else {
-        EntityManager* entityManager = scenes[spaceMapHandle].second;
-        entityManager->removeNoneBlockEntity(objectNode);
-=======
     if (atomspace->get_type(objectNode) == STRUCTURE_NODE) {
         SpaceMap& theSpaceMap = (scenePairItr->second).spaceMap;
         theSpaceMap.removeSolidUnitBlock(objectNode);
     } else {
         EntityRecorder& entityRecorder = (scenePairItr->second).entityRecorder;
         entityRecorder.removeNoneBlockEntity(objectNode);
->>>>>>> 37ad2a04
     }
 
     logger().debug("%s(%s)\n", __FUNCTION__, atomspace->get_name(objectNode).c_str());
