--- conflicted
+++ resolved
@@ -65,11 +65,7 @@
     }
     void test_addOrGetSpaceMap()
     {
-<<<<<<< HEAD
-        Handle testmaphandle = testspaceserver->addOrGetSpaceMap(123456, "testmap", 1, 2);
-=======
         Handle testmaphandle = testspaceserver->addOrGetSpaceMap(123456, "testmap", 1);
->>>>>>> 37ad2a04
 
         TS_ASSERT(testatomspace.is_valid_handle(testmaphandle));
         TS_ASSERT_EQUALS(testatomspace.get_node(SPACE_MAP_NODE, "testmap"), testmaphandle);
@@ -77,11 +73,7 @@
 
     void test_addAndRemoveSpaceInfo()
     {
-<<<<<<< HEAD
-        Handle testmaphandle = testspaceserver->addOrGetSpaceMap(123456, "testmap", 1, 2);
-=======
         Handle testmaphandle = testspaceserver->addOrGetSpaceMap(123456, "testmap", 1);
->>>>>>> 37ad2a04
         Handle testobjecthandle = testatomspace.add_node(STRUCTURE_NODE, "testobj444");
 
         testspaceserver->addSpaceInfo(testobjecthandle, testmaphandle,
