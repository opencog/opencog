--- conflicted
+++ resolved
@@ -73,12 +73,6 @@
 
     // need this for loading LG dictionary
     _evaluator->eval("(setlocale LC_CTYPE \"\")");
-<<<<<<< HEAD
-    _evaluator->eval("(add-to-load-path \".\")");
-    _evaluator->eval("(add-to-load-path \"../../..\")");
-    _evaluator->clear_pending();
-
-=======
     _evaluator->clear_pending();
 
     _evaluator->eval("(use-modules (opencog))");
@@ -86,7 +80,6 @@
     _evaluator->eval("(add-to-load-path \"" PROJECT_BINARY_DIR "/opencog/\")");
     _evaluator->eval("(add-to-load-path \"" PROJECT_BINARY_DIR "/opencog/scm/\")");
 
->>>>>>> bb467b33
     _evaluator->eval("(use-modules (opencog atom-types))");
     _evaluator->eval("(use-modules (opencog nlp))");
     _evaluator->eval("(use-modules (opencog nlp lg-dict))");
