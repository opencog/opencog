--- conflicted
+++ resolved
@@ -14,38 +14,22 @@
 IDLE_CYCLES_PER_TICK  = 3
 
 # Economic Attention Allocation parameters
-<<<<<<< HEAD
-STARTING_STI_FUNDS    = 50000
-STARTING_LTI_FUNDS    = 50000
-#STI_FUNDS_BUFFER      = 10000
-STI_FUNDS_BUFFER      =  10000
-=======
 STARTING_STI_FUNDS    = 500000
 STARTING_LTI_FUNDS    = 10000
 #STI_FUNDS_BUFFER      = 10000
 STI_FUNDS_BUFFER      =  1000000
->>>>>>> 67ea3084
 LTI_FUNDS_BUFFER      = 10000
 MIN_STI               = -400
 
 #ECAN_MAX_ATOM_STI_RENT      = 15
 #ECAN_STARTING_ATOM_STI_RENT = 10
 #ECAN_STARTING_ATOM_STI_WAGE = 2
-<<<<<<< HEAD
-ECAN_MAX_ATOM_STI_RENT      = 8
-ECAN_STARTING_ATOM_STI_RENT = 40
-ECAN_STARTING_ATOM_STI_WAGE = 20
-
-ECAN_STARTING_ATOM_LTI_WAGE = 20
-ECAN_STARTING_ATOM_LTI_RENT = 05
-=======
 ECAN_MAX_ATOM_STI_RENT      = 3
 ECAN_STARTING_ATOM_STI_RENT = 2
 ECAN_STARTING_ATOM_STI_WAGE = 30
 
 ECAN_STARTING_ATOM_LTI_WAGE = 2
 ECAN_STARTING_ATOM_LTI_RENT = 0
->>>>>>> 67ea3084
 
 #Used by ImportanceDiffusionAgent class
 #0 => flat rent, 1 => exp rent, 2 => log rent, 3 => linear rent
@@ -96,18 +80,12 @@
 # Cogserver in OSX will automatically change .so extension to .dylib
 # if .so exists.
 MODULES               = opencog/cogserver/server/libbuiltinreqs.so,
-                        opencog/modules/libPersistModule.so,
-                        opencog/modules/libQueryModule.so,
                         opencog/cogserver/shell/libscheme-shell.so,
                         opencog/cogserver/shell/libpy-shell.so,
                         opencog/nlp/types/libnlp-types.so,
                         opencog/modules/libLGDictModule.so,
                         opencog/modules/libSuRealModule.so,
                         opencog/learning/pln/libPLNTypes.so,
-<<<<<<< HEAD
-                        opencog/nlp/types/libnlp-types.so,
-=======
->>>>>>> 67ea3084
                         opencog/attention/libattention-types.so,
                         opencog/attention/libattention.so,
                         opencog/embodiment/libembodiment-types.so,
@@ -122,8 +100,6 @@
                         opencog/attention/libhebbiancreation.so
 #                       opencog/learning/dimensionalembedding/libdimensionalembedding.so
 #                       opencog/viterbi/libviterbi.so
-<<<<<<< HEAD
-=======
                       
 SCM_PRELOAD           = scm/config.scm,
                         scm/core_types.scm,
@@ -150,7 +126,6 @@
 # them in the PYTHON_PRELOAD_FUNCTIONS directory. PYTHON_PRELOAD is only for
 # MindAgent and Request Python handlers.
 PYTHON_PRELOAD_FUNCTIONS = ../opencog/python/preload_functions
->>>>>>> 67ea3084
 
 # Run these python cogserver modules on start up
 PYTHON_PRELOAD = pyshell, restapi, agent_finder
