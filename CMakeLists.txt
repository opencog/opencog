--- conflicted
+++ resolved
@@ -377,11 +377,7 @@
 ENDIF()
 
 # Cython is used to generate python bindings.
-<<<<<<< HEAD
-IF (HAVE_PY_INTERP)
-=======
 IF(HAVE_PY_INTERP)
->>>>>>> 84fb79a8
 	FIND_PACKAGE(Cython 0.23.0)
 
 	IF (CYTHON_FOUND AND HAVE_PY_LIBS)
